[
  {
    "type": "anonymous_function",
    "named": true,
    "fields": {},
    "children": {
      "multiple": false,
      "required": true,
      "types": [
        {
          "type": "block",
          "named": true
        }
      ]
    }
  },
  {
    "type": "argument",
    "named": true,
    "fields": {},
    "children": {
      "multiple": true,
      "required": true,
      "types": [
        {
          "type": "anonymous_function",
          "named": true
        },
        {
          "type": "array",
          "named": true
        },
        {
          "type": "array_access_variable",
          "named": true
        },
        {
          "type": "array_dereference",
          "named": true
        },
        {
          "type": "array_function",
          "named": true
        },
        {
          "type": "array_ref",
          "named": true
        },
        {
          "type": "array_variable",
          "named": true
        },
        {
          "type": "binary_expression",
          "named": true
        },
        {
          "type": "bless",
          "named": true
        },
        {
          "type": "call_expression",
          "named": true
        },
        {
          "type": "call_expression_recursive",
          "named": true
        },
        {
          "type": "command_qx_quoted",
          "named": true
        },
        {
          "type": "false",
          "named": true
        },
        {
          "type": "file_handle",
          "named": true
        },
        {
          "type": "floating_point",
          "named": true
        },
        {
          "type": "goto_expression",
          "named": true
        },
        {
          "type": "grep_or_map_function",
          "named": true
        },
        {
          "type": "hash",
          "named": true
        },
        {
          "type": "hash_access_variable",
          "named": true
        },
        {
          "type": "hash_dereference",
          "named": true
        },
        {
          "type": "hash_ref",
          "named": true
        },
        {
          "type": "hash_variable",
          "named": true
        },
        {
          "type": "hexadecimal",
          "named": true
        },
        {
          "type": "integer",
          "named": true
        },
        {
          "type": "join_function",
          "named": true
        },
        {
          "type": "method_invocation",
          "named": true
        },
        {
          "type": "octal",
          "named": true
        },
        {
          "type": "package_variable",
          "named": true
        },
        {
          "type": "patter_matcher_m",
          "named": true
        },
        {
          "type": "pattern_matcher",
          "named": true
        },
        {
          "type": "push_function",
          "named": true
        },
        {
          "type": "regex_pattern_qr",
          "named": true
        },
        {
          "type": "scalar_reference",
          "named": true
        },
        {
          "type": "scalar_variable",
          "named": true
        },
        {
          "type": "scientific_notation",
          "named": true
        },
        {
          "type": "sort_function",
          "named": true
        },
        {
          "type": "special_array_variable",
          "named": true
        },
        {
          "type": "special_hash_variable",
          "named": true
        },
        {
          "type": "special_scalar_variable",
          "named": true
        },
        {
          "type": "standard_input",
          "named": true
        },
        {
          "type": "standard_input_to_identifier",
          "named": true
        },
        {
          "type": "standard_input_to_variable",
          "named": true
        },
        {
          "type": "string_double_quoted",
          "named": true
        },
        {
          "type": "string_q_quoted",
          "named": true
        },
        {
          "type": "string_qq_quoted",
          "named": true
        },
        {
          "type": "string_single_quoted",
          "named": true
        },
        {
          "type": "substitution_pattern_s",
          "named": true
        },
        {
          "type": "ternary_expression",
          "named": true
        },
        {
          "type": "to_reference",
          "named": true
        },
        {
          "type": "transliteration_tr_or_y",
          "named": true
        },
        {
          "type": "true",
          "named": true
        },
        {
          "type": "type_glob",
          "named": true
        },
        {
          "type": "unary_expression",
          "named": true
        },
        {
          "type": "unpack_function",
          "named": true
        },
        {
          "type": "word_list_qw",
          "named": true
        }
      ]
    }
  },
  {
    "type": "array",
    "named": true,
    "fields": {},
    "children": {
      "multiple": true,
      "required": false,
      "types": [
        {
          "type": "anonymous_function",
          "named": true
        },
        {
          "type": "array",
          "named": true
        },
        {
          "type": "array_access_variable",
          "named": true
        },
        {
          "type": "array_dereference",
          "named": true
        },
        {
          "type": "array_function",
          "named": true
        },
        {
          "type": "array_ref",
          "named": true
        },
        {
          "type": "array_variable",
          "named": true
        },
        {
          "type": "binary_expression",
          "named": true
        },
        {
          "type": "bless",
          "named": true
        },
        {
          "type": "call_expression",
          "named": true
        },
        {
          "type": "call_expression_recursive",
          "named": true
        },
        {
          "type": "command_qx_quoted",
          "named": true
        },
        {
          "type": "false",
          "named": true
        },
        {
          "type": "file_handle",
          "named": true
        },
        {
          "type": "floating_point",
          "named": true
        },
        {
          "type": "goto_expression",
          "named": true
        },
        {
          "type": "grep_or_map_function",
          "named": true
        },
        {
          "type": "hash",
          "named": true
        },
        {
          "type": "hash_access_variable",
          "named": true
        },
        {
          "type": "hash_dereference",
          "named": true
        },
        {
          "type": "hash_ref",
          "named": true
        },
        {
          "type": "hash_variable",
          "named": true
        },
        {
          "type": "hexadecimal",
          "named": true
        },
        {
          "type": "integer",
          "named": true
        },
        {
          "type": "join_function",
          "named": true
        },
        {
          "type": "method_invocation",
          "named": true
        },
        {
          "type": "octal",
          "named": true
        },
        {
          "type": "package_variable",
          "named": true
        },
        {
          "type": "patter_matcher_m",
          "named": true
        },
        {
          "type": "pattern_matcher",
          "named": true
        },
        {
          "type": "push_function",
          "named": true
        },
        {
          "type": "regex_pattern_qr",
          "named": true
        },
        {
          "type": "scalar_reference",
          "named": true
        },
        {
          "type": "scalar_variable",
          "named": true
        },
        {
          "type": "scientific_notation",
          "named": true
        },
        {
          "type": "sort_function",
          "named": true
        },
        {
          "type": "special_array_variable",
          "named": true
        },
        {
          "type": "special_hash_variable",
          "named": true
        },
        {
          "type": "special_scalar_variable",
          "named": true
        },
        {
          "type": "standard_input",
          "named": true
        },
        {
          "type": "standard_input_to_identifier",
          "named": true
        },
        {
          "type": "standard_input_to_variable",
          "named": true
        },
        {
          "type": "string_double_quoted",
          "named": true
        },
        {
          "type": "string_q_quoted",
          "named": true
        },
        {
          "type": "string_qq_quoted",
          "named": true
        },
        {
          "type": "string_single_quoted",
          "named": true
        },
        {
          "type": "substitution_pattern_s",
          "named": true
        },
        {
          "type": "ternary_expression",
          "named": true
        },
        {
          "type": "to_reference",
          "named": true
        },
        {
          "type": "transliteration_tr_or_y",
          "named": true
        },
        {
          "type": "true",
          "named": true
        },
        {
          "type": "type_glob",
          "named": true
        },
        {
          "type": "unary_expression",
          "named": true
        },
        {
          "type": "unpack_function",
          "named": true
        },
        {
          "type": "word_list_qw",
          "named": true
        }
      ]
    }
  },
  {
    "type": "array_access_variable",
    "named": true,
    "fields": {
      "array_variable": {
        "multiple": true,
        "required": true,
        "types": [
          {
            "type": "(",
            "named": false
          },
          {
            "type": ")",
            "named": false
          },
          {
            "type": "anonymous_function",
            "named": true
          },
          {
            "type": "array",
            "named": true
          },
          {
            "type": "array_access_variable",
            "named": true
          },
          {
            "type": "array_dereference",
            "named": true
          },
          {
            "type": "array_function",
            "named": true
          },
          {
            "type": "array_ref",
            "named": true
          },
          {
            "type": "array_variable",
            "named": true
          },
          {
            "type": "binary_expression",
            "named": true
          },
          {
            "type": "bless",
            "named": true
          },
          {
            "type": "call_expression",
            "named": true
          },
          {
            "type": "call_expression_recursive",
            "named": true
          },
          {
            "type": "command_qx_quoted",
            "named": true
          },
          {
            "type": "false",
            "named": true
          },
          {
            "type": "file_handle",
            "named": true
          },
          {
            "type": "floating_point",
            "named": true
          },
          {
            "type": "goto_expression",
            "named": true
          },
          {
            "type": "grep_or_map_function",
            "named": true
          },
          {
            "type": "hash",
            "named": true
          },
          {
            "type": "hash_access_variable",
            "named": true
          },
          {
            "type": "hash_dereference",
            "named": true
          },
          {
            "type": "hash_ref",
            "named": true
          },
          {
            "type": "hash_variable",
            "named": true
          },
          {
            "type": "hexadecimal",
            "named": true
          },
          {
            "type": "integer",
            "named": true
          },
          {
            "type": "join_function",
            "named": true
          },
          {
            "type": "method_invocation",
            "named": true
          },
          {
            "type": "octal",
            "named": true
          },
          {
            "type": "package_variable",
            "named": true
          },
          {
            "type": "patter_matcher_m",
            "named": true
          },
          {
            "type": "pattern_matcher",
            "named": true
          },
          {
            "type": "push_function",
            "named": true
          },
          {
            "type": "regex_pattern_qr",
            "named": true
          },
          {
            "type": "scalar_reference",
            "named": true
          },
          {
            "type": "scalar_variable",
            "named": true
          },
          {
            "type": "scientific_notation",
            "named": true
          },
          {
            "type": "sort_function",
            "named": true
          },
          {
            "type": "special_array_variable",
            "named": true
          },
          {
            "type": "special_hash_variable",
            "named": true
          },
          {
            "type": "special_scalar_variable",
            "named": true
          },
          {
            "type": "standard_input",
            "named": true
          },
          {
            "type": "standard_input_to_identifier",
            "named": true
          },
          {
            "type": "standard_input_to_variable",
            "named": true
          },
          {
            "type": "string_double_quoted",
            "named": true
          },
          {
            "type": "string_q_quoted",
            "named": true
          },
          {
            "type": "string_qq_quoted",
            "named": true
          },
          {
            "type": "string_single_quoted",
            "named": true
          },
          {
            "type": "substitution_pattern_s",
            "named": true
          },
          {
            "type": "ternary_expression",
            "named": true
          },
          {
            "type": "to_reference",
            "named": true
          },
          {
            "type": "transliteration_tr_or_y",
            "named": true
          },
          {
            "type": "true",
            "named": true
          },
          {
            "type": "type_glob",
            "named": true
          },
          {
            "type": "unary_expression",
            "named": true
          },
          {
            "type": "unpack_function",
            "named": true
          },
          {
            "type": "word_list_qw",
            "named": true
          }
        ]
      },
      "index": {
        "multiple": true,
        "required": true,
        "types": [
          {
            "type": "(",
            "named": false
          },
          {
            "type": ")",
            "named": false
          },
          {
            "type": "anonymous_function",
            "named": true
          },
          {
            "type": "array",
            "named": true
          },
          {
            "type": "array_access_variable",
            "named": true
          },
          {
            "type": "array_dereference",
            "named": true
          },
          {
            "type": "array_function",
            "named": true
          },
          {
            "type": "array_ref",
            "named": true
          },
          {
            "type": "array_variable",
            "named": true
          },
          {
            "type": "binary_expression",
            "named": true
          },
          {
            "type": "bless",
            "named": true
          },
          {
            "type": "call_expression",
            "named": true
          },
          {
            "type": "call_expression_recursive",
            "named": true
          },
          {
            "type": "command_qx_quoted",
            "named": true
          },
          {
            "type": "false",
            "named": true
          },
          {
            "type": "file_handle",
            "named": true
          },
          {
            "type": "floating_point",
            "named": true
          },
          {
            "type": "goto_expression",
            "named": true
          },
          {
            "type": "grep_or_map_function",
            "named": true
          },
          {
            "type": "hash",
            "named": true
          },
          {
            "type": "hash_access_variable",
            "named": true
          },
          {
            "type": "hash_dereference",
            "named": true
          },
          {
            "type": "hash_ref",
            "named": true
          },
          {
            "type": "hash_variable",
            "named": true
          },
          {
            "type": "hexadecimal",
            "named": true
          },
          {
            "type": "integer",
            "named": true
          },
          {
            "type": "join_function",
            "named": true
          },
          {
            "type": "method_invocation",
            "named": true
          },
          {
            "type": "octal",
            "named": true
          },
          {
            "type": "package_variable",
            "named": true
          },
          {
            "type": "patter_matcher_m",
            "named": true
          },
          {
            "type": "pattern_matcher",
            "named": true
          },
          {
            "type": "push_function",
            "named": true
          },
          {
            "type": "regex_pattern_qr",
            "named": true
          },
          {
            "type": "scalar_reference",
            "named": true
          },
          {
            "type": "scalar_variable",
            "named": true
          },
          {
            "type": "scientific_notation",
            "named": true
          },
          {
            "type": "sort_function",
            "named": true
          },
          {
            "type": "special_array_variable",
            "named": true
          },
          {
            "type": "special_hash_variable",
            "named": true
          },
          {
            "type": "special_scalar_variable",
            "named": true
          },
          {
            "type": "standard_input",
            "named": true
          },
          {
            "type": "standard_input_to_identifier",
            "named": true
          },
          {
            "type": "standard_input_to_variable",
            "named": true
          },
          {
            "type": "string_double_quoted",
            "named": true
          },
          {
            "type": "string_q_quoted",
            "named": true
          },
          {
            "type": "string_qq_quoted",
            "named": true
          },
          {
            "type": "string_single_quoted",
            "named": true
          },
          {
            "type": "substitution_pattern_s",
            "named": true
          },
          {
            "type": "ternary_expression",
            "named": true
          },
          {
            "type": "to_reference",
            "named": true
          },
          {
            "type": "transliteration_tr_or_y",
            "named": true
          },
          {
            "type": "true",
            "named": true
          },
          {
            "type": "type_glob",
            "named": true
          },
          {
            "type": "unary_expression",
            "named": true
          },
          {
            "type": "unpack_function",
            "named": true
          },
          {
            "type": "word_list_qw",
            "named": true
          }
        ]
      }
    }
  },
  {
    "type": "array_dereference",
    "named": true,
    "fields": {},
    "children": {
      "multiple": false,
      "required": true,
      "types": [
        {
          "type": "anonymous_function",
          "named": true
        },
        {
          "type": "array",
          "named": true
        },
        {
          "type": "array_access_variable",
          "named": true
        },
        {
          "type": "array_dereference",
          "named": true
        },
        {
          "type": "array_function",
          "named": true
        },
        {
          "type": "array_ref",
          "named": true
        },
        {
          "type": "array_variable",
          "named": true
        },
        {
          "type": "binary_expression",
          "named": true
        },
        {
          "type": "bless",
          "named": true
        },
        {
          "type": "call_expression",
          "named": true
        },
        {
          "type": "call_expression_recursive",
          "named": true
        },
        {
          "type": "command_qx_quoted",
          "named": true
        },
        {
          "type": "false",
          "named": true
        },
        {
          "type": "file_handle",
          "named": true
        },
        {
          "type": "floating_point",
          "named": true
        },
        {
          "type": "goto_expression",
          "named": true
        },
        {
          "type": "grep_or_map_function",
          "named": true
        },
        {
          "type": "hash",
          "named": true
        },
        {
          "type": "hash_access_variable",
          "named": true
        },
        {
          "type": "hash_dereference",
          "named": true
        },
        {
          "type": "hash_ref",
          "named": true
        },
        {
          "type": "hash_variable",
          "named": true
        },
        {
          "type": "hexadecimal",
          "named": true
        },
        {
          "type": "integer",
          "named": true
        },
        {
          "type": "join_function",
          "named": true
        },
        {
          "type": "method_invocation",
          "named": true
        },
        {
          "type": "octal",
          "named": true
        },
        {
          "type": "package_variable",
          "named": true
        },
        {
          "type": "patter_matcher_m",
          "named": true
        },
        {
          "type": "pattern_matcher",
          "named": true
        },
        {
          "type": "push_function",
          "named": true
        },
        {
          "type": "regex_pattern_qr",
          "named": true
        },
        {
          "type": "scalar_reference",
          "named": true
        },
        {
          "type": "scalar_variable",
          "named": true
        },
        {
          "type": "scientific_notation",
          "named": true
        },
        {
          "type": "sort_function",
          "named": true
        },
        {
          "type": "special_array_variable",
          "named": true
        },
        {
          "type": "special_hash_variable",
          "named": true
        },
        {
          "type": "special_scalar_variable",
          "named": true
        },
        {
          "type": "standard_input",
          "named": true
        },
        {
          "type": "standard_input_to_identifier",
          "named": true
        },
        {
          "type": "standard_input_to_variable",
          "named": true
        },
        {
          "type": "string_double_quoted",
          "named": true
        },
        {
          "type": "string_q_quoted",
          "named": true
        },
        {
          "type": "string_qq_quoted",
          "named": true
        },
        {
          "type": "string_single_quoted",
          "named": true
        },
        {
          "type": "substitution_pattern_s",
          "named": true
        },
        {
          "type": "ternary_expression",
          "named": true
        },
        {
          "type": "to_reference",
          "named": true
        },
        {
          "type": "transliteration_tr_or_y",
          "named": true
        },
        {
          "type": "true",
          "named": true
        },
        {
          "type": "type_glob",
          "named": true
        },
        {
          "type": "unary_expression",
          "named": true
        },
        {
          "type": "unpack_function",
          "named": true
        },
        {
          "type": "word_list_qw",
          "named": true
        }
      ]
    }
  },
  {
    "type": "array_function",
    "named": true,
    "fields": {},
    "children": {
      "multiple": true,
      "required": true,
      "types": [
        {
          "type": "anonymous_function",
          "named": true
        },
        {
          "type": "array",
          "named": true
        },
        {
          "type": "array_access_variable",
          "named": true
        },
        {
          "type": "array_dereference",
          "named": true
        },
        {
          "type": "array_function",
          "named": true
        },
        {
          "type": "array_ref",
          "named": true
        },
        {
          "type": "array_variable",
          "named": true
        },
        {
          "type": "binary_expression",
          "named": true
        },
        {
          "type": "bless",
          "named": true
        },
        {
          "type": "call_expression",
          "named": true
        },
        {
          "type": "call_expression_recursive",
          "named": true
        },
        {
          "type": "command_qx_quoted",
          "named": true
        },
        {
          "type": "false",
          "named": true
        },
        {
          "type": "file_handle",
          "named": true
        },
        {
          "type": "floating_point",
          "named": true
        },
        {
          "type": "function",
          "named": true
        },
        {
          "type": "goto_expression",
          "named": true
        },
        {
          "type": "grep_or_map_function",
          "named": true
        },
        {
          "type": "hash",
          "named": true
        },
        {
          "type": "hash_access_variable",
          "named": true
        },
        {
          "type": "hash_dereference",
          "named": true
        },
        {
          "type": "hash_ref",
          "named": true
        },
        {
          "type": "hash_variable",
          "named": true
        },
        {
          "type": "hexadecimal",
          "named": true
        },
        {
          "type": "integer",
          "named": true
        },
        {
          "type": "join_function",
          "named": true
        },
        {
          "type": "list_block",
          "named": true
        },
        {
          "type": "method_invocation",
          "named": true
        },
        {
          "type": "octal",
          "named": true
        },
        {
          "type": "package_variable",
          "named": true
        },
        {
          "type": "patter_matcher_m",
          "named": true
        },
        {
          "type": "pattern_matcher",
          "named": true
        },
        {
          "type": "push_function",
          "named": true
        },
        {
          "type": "regex_pattern_qr",
          "named": true
        },
        {
          "type": "scalar_reference",
          "named": true
        },
        {
          "type": "scalar_variable",
          "named": true
        },
        {
          "type": "scientific_notation",
          "named": true
        },
        {
          "type": "sort_function",
          "named": true
        },
        {
          "type": "special_array_variable",
          "named": true
        },
        {
          "type": "special_hash_variable",
          "named": true
        },
        {
          "type": "special_scalar_variable",
          "named": true
        },
        {
          "type": "standard_input",
          "named": true
        },
        {
          "type": "standard_input_to_identifier",
          "named": true
        },
        {
          "type": "standard_input_to_variable",
          "named": true
        },
        {
          "type": "string_double_quoted",
          "named": true
        },
        {
          "type": "string_q_quoted",
          "named": true
        },
        {
          "type": "string_qq_quoted",
          "named": true
        },
        {
          "type": "string_single_quoted",
          "named": true
        },
        {
          "type": "substitution_pattern_s",
          "named": true
        },
        {
          "type": "ternary_expression",
          "named": true
        },
        {
          "type": "to_reference",
          "named": true
        },
        {
          "type": "transliteration_tr_or_y",
          "named": true
        },
        {
          "type": "true",
          "named": true
        },
        {
          "type": "type_glob",
          "named": true
        },
        {
          "type": "unary_expression",
          "named": true
        },
        {
          "type": "unpack_function",
          "named": true
        },
        {
          "type": "word_list_qw",
          "named": true
        }
      ]
    }
  },
  {
    "type": "array_ref",
    "named": true,
    "fields": {},
    "children": {
      "multiple": true,
      "required": false,
      "types": [
        {
          "type": "anonymous_function",
          "named": true
        },
        {
          "type": "array",
          "named": true
        },
        {
          "type": "array_access_variable",
          "named": true
        },
        {
          "type": "array_dereference",
          "named": true
        },
        {
          "type": "array_function",
          "named": true
        },
        {
          "type": "array_ref",
          "named": true
        },
        {
          "type": "array_variable",
          "named": true
        },
        {
          "type": "binary_expression",
          "named": true
        },
        {
          "type": "bless",
          "named": true
        },
        {
          "type": "call_expression",
          "named": true
        },
        {
          "type": "call_expression_recursive",
          "named": true
        },
        {
          "type": "command_qx_quoted",
          "named": true
        },
        {
          "type": "false",
          "named": true
        },
        {
          "type": "file_handle",
          "named": true
        },
        {
          "type": "floating_point",
          "named": true
        },
        {
          "type": "goto_expression",
          "named": true
        },
        {
          "type": "grep_or_map_function",
          "named": true
        },
        {
          "type": "hash",
          "named": true
        },
        {
          "type": "hash_access_variable",
          "named": true
        },
        {
          "type": "hash_dereference",
          "named": true
        },
        {
          "type": "hash_ref",
          "named": true
        },
        {
          "type": "hash_variable",
          "named": true
        },
        {
          "type": "hexadecimal",
          "named": true
        },
        {
          "type": "integer",
          "named": true
        },
        {
          "type": "join_function",
          "named": true
        },
        {
          "type": "method_invocation",
          "named": true
        },
        {
          "type": "octal",
          "named": true
        },
        {
          "type": "package_variable",
          "named": true
        },
        {
          "type": "patter_matcher_m",
          "named": true
        },
        {
          "type": "pattern_matcher",
          "named": true
        },
        {
          "type": "push_function",
          "named": true
        },
        {
          "type": "regex_pattern_qr",
          "named": true
        },
        {
          "type": "scalar_reference",
          "named": true
        },
        {
          "type": "scalar_variable",
          "named": true
        },
        {
          "type": "scientific_notation",
          "named": true
        },
        {
          "type": "sort_function",
          "named": true
        },
        {
          "type": "special_array_variable",
          "named": true
        },
        {
          "type": "special_hash_variable",
          "named": true
        },
        {
          "type": "special_scalar_variable",
          "named": true
        },
        {
          "type": "standard_input",
          "named": true
        },
        {
          "type": "standard_input_to_identifier",
          "named": true
        },
        {
          "type": "standard_input_to_variable",
          "named": true
        },
        {
          "type": "string_double_quoted",
          "named": true
        },
        {
          "type": "string_q_quoted",
          "named": true
        },
        {
          "type": "string_qq_quoted",
          "named": true
        },
        {
          "type": "string_single_quoted",
          "named": true
        },
        {
          "type": "substitution_pattern_s",
          "named": true
        },
        {
          "type": "ternary_expression",
          "named": true
        },
        {
          "type": "to_reference",
          "named": true
        },
        {
          "type": "transliteration_tr_or_y",
          "named": true
        },
        {
          "type": "true",
          "named": true
        },
        {
          "type": "type_glob",
          "named": true
        },
        {
          "type": "unary_expression",
          "named": true
        },
        {
          "type": "unpack_function",
          "named": true
        },
        {
          "type": "word_list_qw",
          "named": true
        }
      ]
    }
  },
  {
    "type": "arrow_notation",
    "named": true,
    "fields": {
      "hash_key": {
        "multiple": false,
        "required": true,
        "types": [
          {
            "type": "identifier",
            "named": true
          },
          {
            "type": "scalar_variable",
            "named": true
          }
        ]
      }
    },
    "children": {
      "multiple": true,
      "required": true,
      "types": [
        {
          "type": "arrow_operator",
          "named": true
        },
        {
          "type": "scalar_variable",
          "named": true
        }
      ]
    }
  },
  {
    "type": "bareword",
    "named": true,
    "fields": {}
  },
  {
    "type": "bareword_import",
    "named": true,
    "fields": {
      "module": {
        "multiple": false,
        "required": true,
        "types": [
          {
            "type": "identifier",
            "named": true
          }
        ]
      }
    },
    "children": {
      "multiple": true,
      "required": true,
      "types": [
        {
          "type": "array",
          "named": true
        },
        {
          "type": "array_variable",
          "named": true
        },
        {
          "type": "semi_colon",
          "named": true
        },
        {
          "type": "word_list_qw",
          "named": true
        }
      ]
    }
  },
  {
    "type": "binary_expression",
    "named": true,
    "fields": {
      "left": {
        "multiple": true,
        "required": false,
        "types": [
          {
            "type": "(",
            "named": false
          },
          {
            "type": ")",
            "named": false
          },
          {
            "type": "anonymous_function",
            "named": true
          },
          {
            "type": "array",
            "named": true
          },
          {
            "type": "array_access_variable",
            "named": true
          },
          {
            "type": "array_dereference",
            "named": true
          },
          {
            "type": "array_function",
            "named": true
          },
          {
            "type": "array_ref",
            "named": true
          },
          {
            "type": "array_variable",
            "named": true
          },
          {
            "type": "binary_expression",
            "named": true
          },
          {
            "type": "bless",
            "named": true
          },
          {
            "type": "call_expression",
            "named": true
          },
          {
            "type": "call_expression_recursive",
            "named": true
          },
          {
            "type": "command_qx_quoted",
            "named": true
          },
          {
            "type": "false",
            "named": true
          },
          {
            "type": "file_handle",
            "named": true
          },
          {
            "type": "floating_point",
            "named": true
          },
          {
            "type": "goto_expression",
            "named": true
          },
          {
            "type": "grep_or_map_function",
            "named": true
          },
          {
            "type": "hash",
            "named": true
          },
          {
            "type": "hash_access_variable",
            "named": true
          },
          {
            "type": "hash_dereference",
            "named": true
          },
          {
            "type": "hash_ref",
            "named": true
          },
          {
            "type": "hash_variable",
            "named": true
          },
          {
            "type": "hexadecimal",
            "named": true
          },
          {
            "type": "integer",
            "named": true
          },
          {
            "type": "join_function",
            "named": true
          },
          {
            "type": "method_invocation",
            "named": true
          },
          {
            "type": "octal",
            "named": true
          },
          {
            "type": "package_variable",
            "named": true
          },
          {
            "type": "patter_matcher_m",
            "named": true
          },
          {
            "type": "pattern_matcher",
            "named": true
          },
          {
            "type": "push_function",
            "named": true
          },
          {
            "type": "regex_pattern_qr",
            "named": true
          },
          {
            "type": "scalar_reference",
            "named": true
          },
          {
            "type": "scalar_variable",
            "named": true
          },
          {
            "type": "scientific_notation",
            "named": true
          },
          {
            "type": "sort_function",
            "named": true
          },
          {
            "type": "special_array_variable",
            "named": true
          },
          {
            "type": "special_hash_variable",
            "named": true
          },
          {
            "type": "special_scalar_variable",
            "named": true
          },
          {
            "type": "standard_input",
            "named": true
          },
          {
            "type": "standard_input_to_identifier",
            "named": true
          },
          {
            "type": "standard_input_to_variable",
            "named": true
          },
          {
            "type": "string_double_quoted",
            "named": true
          },
          {
            "type": "string_q_quoted",
            "named": true
          },
          {
            "type": "string_qq_quoted",
            "named": true
          },
          {
            "type": "string_single_quoted",
            "named": true
          },
          {
            "type": "substitution_pattern_s",
            "named": true
          },
          {
            "type": "ternary_expression",
            "named": true
          },
          {
            "type": "to_reference",
            "named": true
          },
          {
            "type": "transliteration_tr_or_y",
            "named": true
          },
          {
            "type": "true",
            "named": true
          },
          {
            "type": "type_glob",
            "named": true
          },
          {
            "type": "unary_expression",
            "named": true
          },
          {
            "type": "unpack_function",
            "named": true
          },
          {
            "type": "word_list_qw",
            "named": true
          }
        ]
      },
      "operator": {
        "multiple": false,
        "required": false,
        "types": [
          {
            "type": "!~",
            "named": false
          },
          {
            "type": "%",
            "named": false
          },
          {
            "type": "%=",
            "named": false
          },
          {
            "type": "&",
            "named": false
          },
          {
            "type": "&&",
            "named": false
          },
          {
            "type": "&&=",
            "named": false
          },
          {
            "type": "&.=",
            "named": false
          },
          {
            "type": "&=",
            "named": false
          },
          {
            "type": "*",
            "named": false
          },
          {
            "type": "**",
            "named": false
          },
          {
            "type": "**=",
            "named": false
          },
          {
            "type": "*=",
            "named": false
          },
          {
            "type": "+",
            "named": false
          },
          {
            "type": "+=",
            "named": false
          },
          {
            "type": "-",
            "named": false
          },
          {
            "type": "-=",
            "named": false
          },
          {
            "type": ".",
            "named": false
          },
          {
            "type": "..",
            "named": false
          },
          {
            "type": "...",
            "named": false
          },
          {
            "type": ".=",
            "named": false
          },
          {
            "type": "/",
            "named": false
          },
          {
            "type": "//",
            "named": false
          },
          {
            "type": "//=",
            "named": false
          },
          {
            "type": "/=",
            "named": false
          },
          {
            "type": "<<",
            "named": false
          },
          {
            "type": "<<=",
            "named": false
          },
          {
            "type": "<=>",
            "named": false
          },
          {
            "type": "=",
            "named": false
          },
          {
            "type": "=~",
            "named": false
          },
          {
            "type": ">>",
            "named": false
          },
          {
            "type": ">>=",
            "named": false
          },
          {
            "type": "X",
            "named": false
          },
          {
            "type": "X=",
            "named": false
          },
          {
            "type": "^",
            "named": false
          },
          {
            "type": "^.=",
            "named": false
          },
          {
            "type": "^=",
            "named": false
          },
          {
            "type": "cmp",
            "named": false
          },
          {
            "type": "isa",
            "named": false
          },
          {
            "type": "or",
            "named": false
          },
          {
            "type": "xor",
            "named": false
          },
          {
            "type": "|",
            "named": false
          },
          {
            "type": "|.=",
            "named": false
          },
          {
            "type": "|=",
            "named": false
          },
          {
            "type": "||",
            "named": false
          },
          {
            "type": "||=",
            "named": false
          },
          {
            "type": "~~",
            "named": false
          }
        ]
      },
      "right": {
        "multiple": true,
        "required": false,
        "types": [
          {
            "type": "(",
            "named": false
          },
          {
            "type": ")",
            "named": false
          },
          {
            "type": "anonymous_function",
            "named": true
          },
          {
            "type": "array",
            "named": true
          },
          {
            "type": "array_access_variable",
            "named": true
          },
          {
            "type": "array_dereference",
            "named": true
          },
          {
            "type": "array_function",
            "named": true
          },
          {
            "type": "array_ref",
            "named": true
          },
          {
            "type": "array_variable",
            "named": true
          },
          {
            "type": "binary_expression",
            "named": true
          },
          {
            "type": "bless",
            "named": true
          },
          {
            "type": "call_expression",
            "named": true
          },
          {
            "type": "call_expression_recursive",
            "named": true
          },
          {
            "type": "command_qx_quoted",
            "named": true
          },
          {
            "type": "false",
            "named": true
          },
          {
            "type": "file_handle",
            "named": true
          },
          {
            "type": "floating_point",
            "named": true
          },
          {
            "type": "goto_expression",
            "named": true
          },
          {
            "type": "grep_or_map_function",
            "named": true
          },
          {
            "type": "hash",
            "named": true
          },
          {
            "type": "hash_access_variable",
            "named": true
          },
          {
            "type": "hash_dereference",
            "named": true
          },
          {
            "type": "hash_ref",
            "named": true
          },
          {
            "type": "hash_variable",
            "named": true
          },
          {
            "type": "hexadecimal",
            "named": true
          },
          {
            "type": "integer",
            "named": true
          },
          {
            "type": "join_function",
            "named": true
          },
          {
            "type": "method_invocation",
            "named": true
          },
          {
            "type": "octal",
            "named": true
          },
          {
            "type": "package_variable",
            "named": true
          },
          {
            "type": "patter_matcher_m",
            "named": true
          },
          {
            "type": "pattern_matcher",
            "named": true
          },
          {
            "type": "push_function",
            "named": true
          },
          {
            "type": "regex_pattern_qr",
            "named": true
          },
          {
            "type": "scalar_reference",
            "named": true
          },
          {
            "type": "scalar_variable",
            "named": true
          },
          {
            "type": "scientific_notation",
            "named": true
          },
          {
            "type": "sort_function",
            "named": true
          },
          {
            "type": "special_array_variable",
            "named": true
          },
          {
            "type": "special_hash_variable",
            "named": true
          },
          {
            "type": "special_scalar_variable",
            "named": true
          },
          {
            "type": "standard_input",
            "named": true
          },
          {
            "type": "standard_input_to_identifier",
            "named": true
          },
          {
            "type": "standard_input_to_variable",
            "named": true
          },
          {
            "type": "string_double_quoted",
            "named": true
          },
          {
            "type": "string_q_quoted",
            "named": true
          },
          {
            "type": "string_qq_quoted",
            "named": true
          },
          {
            "type": "string_single_quoted",
            "named": true
          },
          {
            "type": "substitution_pattern_s",
            "named": true
          },
          {
            "type": "ternary_expression",
            "named": true
          },
          {
            "type": "to_reference",
            "named": true
          },
          {
            "type": "transliteration_tr_or_y",
            "named": true
          },
          {
            "type": "true",
            "named": true
          },
          {
            "type": "type_glob",
            "named": true
          },
          {
            "type": "unary_expression",
            "named": true
          },
          {
            "type": "unpack_function",
            "named": true
          },
          {
            "type": "word_list_qw",
            "named": true
          }
        ]
      },
      "variable": {
        "multiple": true,
        "required": false,
        "types": [
          {
            "type": "(",
            "named": false
          },
          {
            "type": ")",
            "named": false
          },
          {
            "type": "anonymous_function",
            "named": true
          },
          {
            "type": "array",
            "named": true
          },
          {
            "type": "array_access_variable",
            "named": true
          },
          {
            "type": "array_dereference",
            "named": true
          },
          {
            "type": "array_function",
            "named": true
          },
          {
            "type": "array_ref",
            "named": true
          },
          {
            "type": "array_variable",
            "named": true
          },
          {
            "type": "binary_expression",
            "named": true
          },
          {
            "type": "bless",
            "named": true
          },
          {
            "type": "call_expression",
            "named": true
          },
          {
            "type": "call_expression_recursive",
            "named": true
          },
          {
            "type": "command_qx_quoted",
            "named": true
          },
          {
            "type": "false",
            "named": true
          },
          {
            "type": "file_handle",
            "named": true
          },
          {
            "type": "floating_point",
            "named": true
          },
          {
            "type": "goto_expression",
            "named": true
          },
          {
            "type": "grep_or_map_function",
            "named": true
          },
          {
            "type": "hash",
            "named": true
          },
          {
            "type": "hash_access_variable",
            "named": true
          },
          {
            "type": "hash_dereference",
            "named": true
          },
          {
            "type": "hash_ref",
            "named": true
          },
          {
            "type": "hash_variable",
            "named": true
          },
          {
            "type": "hexadecimal",
            "named": true
          },
          {
            "type": "integer",
            "named": true
          },
          {
            "type": "join_function",
            "named": true
          },
          {
            "type": "method_invocation",
            "named": true
          },
          {
            "type": "octal",
            "named": true
          },
          {
            "type": "package_variable",
            "named": true
          },
          {
            "type": "patter_matcher_m",
            "named": true
          },
          {
            "type": "pattern_matcher",
            "named": true
          },
          {
            "type": "push_function",
            "named": true
          },
          {
            "type": "regex_pattern_qr",
            "named": true
          },
          {
            "type": "scalar_reference",
            "named": true
          },
          {
            "type": "scalar_variable",
            "named": true
          },
          {
            "type": "scientific_notation",
            "named": true
          },
          {
            "type": "sort_function",
            "named": true
          },
          {
            "type": "special_array_variable",
            "named": true
          },
          {
            "type": "special_hash_variable",
            "named": true
          },
          {
            "type": "special_scalar_variable",
            "named": true
          },
          {
            "type": "standard_input",
            "named": true
          },
          {
            "type": "standard_input_to_identifier",
            "named": true
          },
          {
            "type": "standard_input_to_variable",
            "named": true
          },
          {
            "type": "string_double_quoted",
            "named": true
          },
          {
            "type": "string_q_quoted",
            "named": true
          },
          {
            "type": "string_qq_quoted",
            "named": true
          },
          {
            "type": "string_single_quoted",
            "named": true
          },
          {
            "type": "substitution_pattern_s",
            "named": true
          },
          {
            "type": "ternary_expression",
            "named": true
          },
          {
            "type": "to_reference",
            "named": true
          },
          {
            "type": "transliteration_tr_or_y",
            "named": true
          },
          {
            "type": "true",
            "named": true
          },
          {
            "type": "type_glob",
            "named": true
          },
          {
            "type": "unary_expression",
            "named": true
          },
          {
            "type": "unpack_function",
            "named": true
          },
          {
            "type": "word_list_qw",
            "named": true
          }
        ]
      }
    },
    "children": {
      "multiple": true,
      "required": false,
      "types": [
        {
          "type": "anonymous_function",
          "named": true
        },
        {
          "type": "array",
          "named": true
        },
        {
          "type": "array_access_variable",
          "named": true
        },
        {
          "type": "array_dereference",
          "named": true
        },
        {
          "type": "array_function",
          "named": true
        },
        {
          "type": "array_ref",
          "named": true
        },
        {
          "type": "array_variable",
          "named": true
        },
        {
          "type": "binary_expression",
          "named": true
        },
        {
          "type": "bless",
          "named": true
        },
        {
          "type": "call_expression",
          "named": true
        },
        {
          "type": "call_expression_recursive",
          "named": true
        },
        {
          "type": "command_qx_quoted",
          "named": true
        },
        {
          "type": "false",
          "named": true
        },
        {
          "type": "file_handle",
          "named": true
        },
        {
          "type": "floating_point",
          "named": true
        },
        {
          "type": "goto_expression",
          "named": true
        },
        {
          "type": "grep_or_map_function",
          "named": true
        },
        {
          "type": "hash",
          "named": true
        },
        {
          "type": "hash_access_variable",
          "named": true
        },
        {
          "type": "hash_dereference",
          "named": true
        },
        {
          "type": "hash_ref",
          "named": true
        },
        {
          "type": "hash_variable",
          "named": true
        },
        {
          "type": "hexadecimal",
          "named": true
        },
        {
          "type": "integer",
          "named": true
        },
        {
          "type": "join_function",
          "named": true
        },
        {
          "type": "method_invocation",
          "named": true
        },
        {
          "type": "octal",
          "named": true
        },
        {
          "type": "package_variable",
          "named": true
        },
        {
          "type": "patter_matcher_m",
          "named": true
        },
        {
          "type": "pattern_matcher",
          "named": true
        },
        {
          "type": "push_function",
          "named": true
        },
        {
          "type": "regex_pattern_qr",
          "named": true
        },
        {
          "type": "scalar_reference",
          "named": true
        },
        {
          "type": "scalar_variable",
          "named": true
        },
        {
          "type": "scientific_notation",
          "named": true
        },
        {
          "type": "sort_function",
          "named": true
        },
        {
          "type": "special_array_variable",
          "named": true
        },
        {
          "type": "special_hash_variable",
          "named": true
        },
        {
          "type": "special_scalar_variable",
          "named": true
        },
        {
          "type": "standard_input",
          "named": true
        },
        {
          "type": "standard_input_to_identifier",
          "named": true
        },
        {
          "type": "standard_input_to_variable",
          "named": true
        },
        {
          "type": "string_double_quoted",
          "named": true
        },
        {
          "type": "string_q_quoted",
          "named": true
        },
        {
          "type": "string_qq_quoted",
          "named": true
        },
        {
          "type": "string_single_quoted",
          "named": true
        },
        {
          "type": "substitution_pattern_s",
          "named": true
        },
        {
          "type": "ternary_expression",
          "named": true
        },
        {
          "type": "to_reference",
          "named": true
        },
        {
          "type": "transliteration_tr_or_y",
          "named": true
        },
        {
          "type": "true",
          "named": true
        },
        {
          "type": "type_glob",
          "named": true
        },
        {
          "type": "unary_expression",
          "named": true
        },
        {
          "type": "unpack_function",
          "named": true
        },
        {
          "type": "word_list_qw",
          "named": true
        }
      ]
    }
  },
  {
    "type": "bless",
    "named": true,
    "fields": {
      "class": {
        "multiple": true,
        "required": false,
        "types": [
          {
            "type": "(",
            "named": false
          },
          {
            "type": ")",
            "named": false
          },
          {
            "type": "anonymous_function",
            "named": true
          },
          {
            "type": "array",
            "named": true
          },
          {
            "type": "array_access_variable",
            "named": true
          },
          {
            "type": "array_dereference",
            "named": true
          },
          {
            "type": "array_function",
            "named": true
          },
          {
            "type": "array_ref",
            "named": true
          },
          {
            "type": "array_variable",
            "named": true
          },
          {
            "type": "binary_expression",
            "named": true
          },
          {
            "type": "bless",
            "named": true
          },
          {
            "type": "call_expression",
            "named": true
          },
          {
            "type": "call_expression_recursive",
            "named": true
          },
          {
            "type": "command_qx_quoted",
            "named": true
          },
          {
            "type": "false",
            "named": true
          },
          {
            "type": "file_handle",
            "named": true
          },
          {
            "type": "floating_point",
            "named": true
          },
          {
            "type": "goto_expression",
            "named": true
          },
          {
            "type": "grep_or_map_function",
            "named": true
          },
          {
            "type": "hash",
            "named": true
          },
          {
            "type": "hash_access_variable",
            "named": true
          },
          {
            "type": "hash_dereference",
            "named": true
          },
          {
            "type": "hash_ref",
            "named": true
          },
          {
            "type": "hash_variable",
            "named": true
          },
          {
            "type": "hexadecimal",
            "named": true
          },
          {
            "type": "integer",
            "named": true
          },
          {
            "type": "join_function",
            "named": true
          },
          {
            "type": "method_invocation",
            "named": true
          },
          {
            "type": "octal",
            "named": true
          },
          {
            "type": "package_variable",
            "named": true
          },
          {
            "type": "patter_matcher_m",
            "named": true
          },
          {
            "type": "pattern_matcher",
            "named": true
          },
          {
            "type": "push_function",
            "named": true
          },
          {
            "type": "regex_pattern_qr",
            "named": true
          },
          {
            "type": "scalar_reference",
            "named": true
          },
          {
            "type": "scalar_variable",
            "named": true
          },
          {
            "type": "scientific_notation",
            "named": true
          },
          {
            "type": "sort_function",
            "named": true
          },
          {
            "type": "special_array_variable",
            "named": true
          },
          {
            "type": "special_hash_variable",
            "named": true
          },
          {
            "type": "special_scalar_variable",
            "named": true
          },
          {
            "type": "standard_input",
            "named": true
          },
          {
            "type": "standard_input_to_identifier",
            "named": true
          },
          {
            "type": "standard_input_to_variable",
            "named": true
          },
          {
            "type": "string_double_quoted",
            "named": true
          },
          {
            "type": "string_q_quoted",
            "named": true
          },
          {
            "type": "string_qq_quoted",
            "named": true
          },
          {
            "type": "string_single_quoted",
            "named": true
          },
          {
            "type": "substitution_pattern_s",
            "named": true
          },
          {
            "type": "ternary_expression",
            "named": true
          },
          {
            "type": "to_reference",
            "named": true
          },
          {
            "type": "transliteration_tr_or_y",
            "named": true
          },
          {
            "type": "true",
            "named": true
          },
          {
            "type": "type_glob",
            "named": true
          },
          {
            "type": "unary_expression",
            "named": true
          },
          {
            "type": "unpack_function",
            "named": true
          },
          {
            "type": "word_list_qw",
            "named": true
          }
        ]
      },
      "self": {
        "multiple": false,
        "required": true,
        "types": [
          {
            "type": "array_ref",
            "named": true
          },
          {
            "type": "hash_ref",
            "named": true
          },
          {
            "type": "scalar_variable",
            "named": true
          }
        ]
      }
    }
  },
  {
    "type": "block",
    "named": true,
    "fields": {},
    "children": {
      "multiple": true,
      "required": false,
      "types": [
        {
          "type": "anonymous_function",
          "named": true
        },
        {
          "type": "array",
          "named": true
        },
        {
          "type": "array_access_variable",
          "named": true
        },
        {
          "type": "array_dereference",
          "named": true
        },
        {
          "type": "array_function",
          "named": true
        },
        {
          "type": "array_ref",
          "named": true
        },
        {
          "type": "array_variable",
          "named": true
        },
        {
          "type": "bareword_import",
          "named": true
        },
        {
          "type": "binary_expression",
          "named": true
        },
        {
          "type": "bless",
          "named": true
        },
        {
          "type": "call_expression",
          "named": true
        },
        {
          "type": "call_expression_recursive",
          "named": true
        },
        {
          "type": "command_qx_quoted",
          "named": true
        },
        {
          "type": "ellipsis_statement",
          "named": true
        },
        {
          "type": "false",
          "named": true
        },
        {
          "type": "file_handle",
          "named": true
        },
        {
          "type": "floating_point",
          "named": true
        },
        {
          "type": "for_statement_1",
          "named": true
        },
        {
          "type": "for_statement_2",
          "named": true
        },
        {
          "type": "foreach_statement",
          "named": true
        },
        {
          "type": "function_definition",
          "named": true
        },
        {
          "type": "goto_expression",
          "named": true
        },
        {
          "type": "grep_or_map_function",
          "named": true
        },
        {
          "type": "hash",
          "named": true
        },
        {
          "type": "hash_access_variable",
          "named": true
        },
        {
          "type": "hash_dereference",
          "named": true
        },
        {
          "type": "hash_ref",
          "named": true
        },
        {
          "type": "hash_variable",
          "named": true
        },
        {
          "type": "hexadecimal",
          "named": true
        },
        {
          "type": "if_statement",
          "named": true
        },
        {
          "type": "integer",
          "named": true
        },
        {
          "type": "join_function",
          "named": true
        },
        {
          "type": "loop_control_statement",
          "named": true
        },
        {
          "type": "method_invocation",
          "named": true
        },
        {
          "type": "named_block_statement",
          "named": true
        },
        {
          "type": "octal",
          "named": true
        },
        {
          "type": "package_statement",
          "named": true
        },
        {
          "type": "package_variable",
          "named": true
        },
        {
          "type": "patter_matcher_m",
          "named": true
        },
        {
          "type": "pattern_matcher",
          "named": true
        },
        {
          "type": "pod_statement",
          "named": true
        },
        {
          "type": "push_function",
          "named": true
        },
        {
          "type": "regex_pattern_qr",
          "named": true
        },
        {
          "type": "require_statement",
          "named": true
        },
        {
          "type": "return_expression",
          "named": true
        },
        {
          "type": "scalar_reference",
          "named": true
        },
        {
          "type": "scalar_variable",
          "named": true
        },
        {
          "type": "scientific_notation",
          "named": true
        },
        {
          "type": "semi_colon",
          "named": true
        },
        {
          "type": "single_line_statement",
          "named": true
        },
        {
          "type": "sort_function",
          "named": true
        },
        {
          "type": "special_array_variable",
          "named": true
        },
        {
          "type": "special_block",
          "named": true
        },
        {
          "type": "special_hash_variable",
          "named": true
        },
        {
          "type": "special_literal",
          "named": true
        },
        {
          "type": "special_scalar_variable",
          "named": true
        },
        {
          "type": "standalone_block",
          "named": true
        },
        {
          "type": "standard_input",
          "named": true
        },
        {
          "type": "standard_input_to_identifier",
          "named": true
        },
        {
          "type": "standard_input_to_variable",
          "named": true
        },
        {
          "type": "string_double_quoted",
          "named": true
        },
        {
          "type": "string_q_quoted",
          "named": true
        },
        {
          "type": "string_qq_quoted",
          "named": true
        },
        {
          "type": "string_single_quoted",
          "named": true
        },
        {
          "type": "substitution_pattern_s",
          "named": true
        },
        {
          "type": "ternary_expression",
          "named": true
        },
        {
          "type": "to_reference",
          "named": true
        },
        {
          "type": "transliteration_tr_or_y",
          "named": true
        },
        {
          "type": "true",
          "named": true
        },
        {
          "type": "type_glob",
          "named": true
        },
        {
          "type": "unary_expression",
          "named": true
        },
        {
          "type": "unless_statement",
          "named": true
        },
        {
          "type": "unpack_function",
          "named": true
        },
        {
          "type": "until_statement",
          "named": true
        },
        {
          "type": "use_constant_statement",
          "named": true
        },
        {
          "type": "use_no_feature_statement",
          "named": true
        },
        {
          "type": "use_no_if_statement",
          "named": true
        },
        {
          "type": "use_no_statement",
          "named": true
        },
        {
          "type": "use_no_subs_statement",
          "named": true
        },
        {
          "type": "use_no_version",
          "named": true
        },
        {
          "type": "use_parent_statement",
          "named": true
        },
        {
          "type": "variable_declaration",
          "named": true
        },
        {
          "type": "while_statement",
          "named": true
        },
        {
          "type": "word_list_qw",
          "named": true
        }
      ]
    }
  },
  {
    "type": "call_expression",
    "named": true,
    "fields": {
      "args": {
        "multiple": false,
        "required": false,
        "types": [
          {
            "type": "argument",
            "named": true
          },
          {
            "type": "empty_parenthesized_argument",
            "named": true
          },
          {
            "type": "parenthesized_argument",
            "named": true
          }
        ]
      },
      "function_name": {
        "multiple": false,
        "required": true,
        "types": [
          {
            "type": "identifier",
            "named": true
          }
        ]
      },
      "package_name": {
        "multiple": false,
        "required": false,
        "types": [
          {
            "type": "package_name",
            "named": true
          }
        ]
      }
    }
  },
  {
    "type": "call_expression_recursive",
    "named": true,
    "fields": {
      "operator": {
        "multiple": false,
        "required": true,
        "types": [
          {
            "type": "->",
            "named": false
          }
        ]
      }
    },
    "children": {
      "multiple": false,
      "required": true,
      "types": [
        {
          "type": "parenthesized_argument",
          "named": true
        }
      ]
    }
  },
  {
    "type": "command_qx_quoted",
    "named": true,
    "fields": {},
    "children": {
      "multiple": true,
      "required": false,
      "types": [
        {
          "type": "interpolation",
          "named": true
        }
      ]
    }
  },
  {
    "type": "comments",
    "named": true,
    "fields": {}
  },
  {
    "type": "ellipsis_statement",
    "named": true,
    "fields": {},
    "children": {
      "multiple": false,
      "required": false,
      "types": [
        {
          "type": "semi_colon",
          "named": true
        }
      ]
    }
  },
  {
    "type": "empty_parenthesized_argument",
    "named": true,
    "fields": {}
  },
  {
    "type": "empty_parenthesized_expression",
    "named": true,
    "fields": {},
    "children": {
      "multiple": false,
      "required": false,
      "types": [
        {
          "type": "anonymous_function",
          "named": true
        },
        {
          "type": "array",
          "named": true
        },
        {
          "type": "array_access_variable",
          "named": true
        },
        {
          "type": "array_dereference",
          "named": true
        },
        {
          "type": "array_function",
          "named": true
        },
        {
          "type": "array_ref",
          "named": true
        },
        {
          "type": "array_variable",
          "named": true
        },
        {
          "type": "binary_expression",
          "named": true
        },
        {
          "type": "bless",
          "named": true
        },
        {
          "type": "call_expression",
          "named": true
        },
        {
          "type": "call_expression_recursive",
          "named": true
        },
        {
          "type": "command_qx_quoted",
          "named": true
        },
        {
          "type": "false",
          "named": true
        },
        {
          "type": "file_handle",
          "named": true
        },
        {
          "type": "floating_point",
          "named": true
        },
        {
          "type": "goto_expression",
          "named": true
        },
        {
          "type": "grep_or_map_function",
          "named": true
        },
        {
          "type": "hash",
          "named": true
        },
        {
          "type": "hash_access_variable",
          "named": true
        },
        {
          "type": "hash_dereference",
          "named": true
        },
        {
          "type": "hash_ref",
          "named": true
        },
        {
          "type": "hash_variable",
          "named": true
        },
        {
          "type": "hexadecimal",
          "named": true
        },
        {
          "type": "integer",
          "named": true
        },
        {
          "type": "join_function",
          "named": true
        },
        {
          "type": "method_invocation",
          "named": true
        },
        {
          "type": "octal",
          "named": true
        },
        {
          "type": "package_variable",
          "named": true
        },
        {
          "type": "patter_matcher_m",
          "named": true
        },
        {
          "type": "pattern_matcher",
          "named": true
        },
        {
          "type": "push_function",
          "named": true
        },
        {
          "type": "regex_pattern_qr",
          "named": true
        },
        {
          "type": "scalar_reference",
          "named": true
        },
        {
          "type": "scalar_variable",
          "named": true
        },
        {
          "type": "scientific_notation",
          "named": true
        },
        {
          "type": "sort_function",
          "named": true
        },
        {
          "type": "special_array_variable",
          "named": true
        },
        {
          "type": "special_hash_variable",
          "named": true
        },
        {
          "type": "special_scalar_variable",
          "named": true
        },
        {
          "type": "standard_input",
          "named": true
        },
        {
          "type": "standard_input_to_identifier",
          "named": true
        },
        {
          "type": "standard_input_to_variable",
          "named": true
        },
        {
          "type": "string_double_quoted",
          "named": true
        },
        {
          "type": "string_q_quoted",
          "named": true
        },
        {
          "type": "string_qq_quoted",
          "named": true
        },
        {
          "type": "string_single_quoted",
          "named": true
        },
        {
          "type": "substitution_pattern_s",
          "named": true
        },
        {
          "type": "ternary_expression",
          "named": true
        },
        {
          "type": "to_reference",
          "named": true
        },
        {
          "type": "transliteration_tr_or_y",
          "named": true
        },
        {
          "type": "true",
          "named": true
        },
        {
          "type": "type_glob",
          "named": true
        },
        {
          "type": "unary_expression",
          "named": true
        },
        {
          "type": "unpack_function",
          "named": true
        },
        {
          "type": "word_list_qw",
          "named": true
        }
      ]
    }
  },
  {
    "type": "escape_sequence",
    "named": true,
    "fields": {}
  },
  {
    "type": "for_simple_statement",
    "named": true,
    "fields": {
      "list": {
        "multiple": true,
        "required": true,
        "types": [
          {
            "type": "(",
            "named": false
          },
          {
            "type": ")",
            "named": false
          },
          {
            "type": "anonymous_function",
            "named": true
          },
          {
            "type": "array",
            "named": true
          },
          {
            "type": "array_access_variable",
            "named": true
          },
          {
            "type": "array_dereference",
            "named": true
          },
          {
            "type": "array_function",
            "named": true
          },
          {
            "type": "array_ref",
            "named": true
          },
          {
            "type": "array_variable",
            "named": true
          },
          {
            "type": "binary_expression",
            "named": true
          },
          {
            "type": "bless",
            "named": true
          },
          {
            "type": "call_expression",
            "named": true
          },
          {
            "type": "call_expression_recursive",
            "named": true
          },
          {
            "type": "command_qx_quoted",
            "named": true
          },
          {
            "type": "false",
            "named": true
          },
          {
            "type": "file_handle",
            "named": true
          },
          {
            "type": "floating_point",
            "named": true
          },
          {
            "type": "goto_expression",
            "named": true
          },
          {
            "type": "grep_or_map_function",
            "named": true
          },
          {
            "type": "hash",
            "named": true
          },
          {
            "type": "hash_access_variable",
            "named": true
          },
          {
            "type": "hash_dereference",
            "named": true
          },
          {
            "type": "hash_ref",
            "named": true
          },
          {
            "type": "hash_variable",
            "named": true
          },
          {
            "type": "hexadecimal",
            "named": true
          },
          {
            "type": "integer",
            "named": true
          },
          {
            "type": "join_function",
            "named": true
          },
          {
            "type": "method_invocation",
            "named": true
          },
          {
            "type": "octal",
            "named": true
          },
          {
            "type": "package_variable",
            "named": true
          },
          {
            "type": "patter_matcher_m",
            "named": true
          },
          {
            "type": "pattern_matcher",
            "named": true
          },
          {
            "type": "push_function",
            "named": true
          },
          {
            "type": "regex_pattern_qr",
            "named": true
          },
          {
            "type": "scalar_reference",
            "named": true
          },
          {
            "type": "scalar_variable",
            "named": true
          },
          {
            "type": "scientific_notation",
            "named": true
          },
          {
            "type": "sort_function",
            "named": true
          },
          {
            "type": "special_array_variable",
            "named": true
          },
          {
            "type": "special_hash_variable",
            "named": true
          },
          {
            "type": "special_scalar_variable",
            "named": true
          },
          {
            "type": "standard_input",
            "named": true
          },
          {
            "type": "standard_input_to_identifier",
            "named": true
          },
          {
            "type": "standard_input_to_variable",
            "named": true
          },
          {
            "type": "string_double_quoted",
            "named": true
          },
          {
            "type": "string_q_quoted",
            "named": true
          },
          {
            "type": "string_qq_quoted",
            "named": true
          },
          {
            "type": "string_single_quoted",
            "named": true
          },
          {
            "type": "substitution_pattern_s",
            "named": true
          },
          {
            "type": "ternary_expression",
            "named": true
          },
          {
            "type": "to_reference",
            "named": true
          },
          {
            "type": "transliteration_tr_or_y",
            "named": true
          },
          {
            "type": "true",
            "named": true
          },
          {
            "type": "type_glob",
            "named": true
          },
          {
            "type": "unary_expression",
            "named": true
          },
          {
            "type": "unpack_function",
            "named": true
          },
          {
            "type": "word_list_qw",
            "named": true
          }
        ]
      }
    },
    "children": {
      "multiple": false,
      "required": true,
      "types": [
        {
          "type": "semi_colon",
          "named": true
        }
      ]
    }
  },
  {
    "type": "for_statement_1",
    "named": true,
    "fields": {
      "body": {
        "multiple": false,
        "required": true,
        "types": [
          {
            "type": "block",
            "named": true
          }
        ]
      },
      "condition": {
        "multiple": true,
        "required": false,
        "types": [
          {
            "type": "(",
            "named": false
          },
          {
            "type": ")",
            "named": false
          },
          {
            "type": "anonymous_function",
            "named": true
          },
          {
            "type": "array",
            "named": true
          },
          {
            "type": "array_access_variable",
            "named": true
          },
          {
            "type": "array_dereference",
            "named": true
          },
          {
            "type": "array_function",
            "named": true
          },
          {
            "type": "array_ref",
            "named": true
          },
          {
            "type": "array_variable",
            "named": true
          },
          {
            "type": "binary_expression",
            "named": true
          },
          {
            "type": "bless",
            "named": true
          },
          {
            "type": "call_expression",
            "named": true
          },
          {
            "type": "call_expression_recursive",
            "named": true
          },
          {
            "type": "command_qx_quoted",
            "named": true
          },
          {
            "type": "false",
            "named": true
          },
          {
            "type": "file_handle",
            "named": true
          },
          {
            "type": "floating_point",
            "named": true
          },
          {
            "type": "goto_expression",
            "named": true
          },
          {
            "type": "grep_or_map_function",
            "named": true
          },
          {
            "type": "hash",
            "named": true
          },
          {
            "type": "hash_access_variable",
            "named": true
          },
          {
            "type": "hash_dereference",
            "named": true
          },
          {
            "type": "hash_ref",
            "named": true
          },
          {
            "type": "hash_variable",
            "named": true
          },
          {
            "type": "hexadecimal",
            "named": true
          },
          {
            "type": "integer",
            "named": true
          },
          {
            "type": "join_function",
            "named": true
          },
          {
            "type": "method_invocation",
            "named": true
          },
          {
            "type": "octal",
            "named": true
          },
          {
            "type": "package_variable",
            "named": true
          },
          {
            "type": "patter_matcher_m",
            "named": true
          },
          {
            "type": "pattern_matcher",
            "named": true
          },
          {
            "type": "push_function",
            "named": true
          },
          {
            "type": "regex_pattern_qr",
            "named": true
          },
          {
            "type": "scalar_reference",
            "named": true
          },
          {
            "type": "scalar_variable",
            "named": true
          },
          {
            "type": "scientific_notation",
            "named": true
          },
          {
            "type": "sort_function",
            "named": true
          },
          {
            "type": "special_array_variable",
            "named": true
          },
          {
            "type": "special_hash_variable",
            "named": true
          },
          {
            "type": "special_scalar_variable",
            "named": true
          },
          {
            "type": "standard_input",
            "named": true
          },
          {
            "type": "standard_input_to_identifier",
            "named": true
          },
          {
            "type": "standard_input_to_variable",
            "named": true
          },
          {
            "type": "string_double_quoted",
            "named": true
          },
          {
            "type": "string_q_quoted",
            "named": true
          },
          {
            "type": "string_qq_quoted",
            "named": true
          },
          {
            "type": "string_single_quoted",
            "named": true
          },
          {
            "type": "substitution_pattern_s",
            "named": true
          },
          {
            "type": "ternary_expression",
            "named": true
          },
          {
            "type": "to_reference",
            "named": true
          },
          {
            "type": "transliteration_tr_or_y",
            "named": true
          },
          {
            "type": "true",
            "named": true
          },
          {
            "type": "type_glob",
            "named": true
          },
          {
            "type": "unary_expression",
            "named": true
          },
          {
            "type": "unpack_function",
            "named": true
          },
          {
            "type": "word_list_qw",
            "named": true
          }
        ]
      },
      "incrementor": {
        "multiple": true,
        "required": false,
        "types": [
          {
            "type": "(",
            "named": false
          },
          {
            "type": ")",
            "named": false
          },
          {
            "type": "anonymous_function",
            "named": true
          },
          {
            "type": "array",
            "named": true
          },
          {
            "type": "array_access_variable",
            "named": true
          },
          {
            "type": "array_dereference",
            "named": true
          },
          {
            "type": "array_function",
            "named": true
          },
          {
            "type": "array_ref",
            "named": true
          },
          {
            "type": "array_variable",
            "named": true
          },
          {
            "type": "binary_expression",
            "named": true
          },
          {
            "type": "bless",
            "named": true
          },
          {
            "type": "call_expression",
            "named": true
          },
          {
            "type": "call_expression_recursive",
            "named": true
          },
          {
            "type": "command_qx_quoted",
            "named": true
          },
          {
            "type": "false",
            "named": true
          },
          {
            "type": "file_handle",
            "named": true
          },
          {
            "type": "floating_point",
            "named": true
          },
          {
            "type": "goto_expression",
            "named": true
          },
          {
            "type": "grep_or_map_function",
            "named": true
          },
          {
            "type": "hash",
            "named": true
          },
          {
            "type": "hash_access_variable",
            "named": true
          },
          {
            "type": "hash_dereference",
            "named": true
          },
          {
            "type": "hash_ref",
            "named": true
          },
          {
            "type": "hash_variable",
            "named": true
          },
          {
            "type": "hexadecimal",
            "named": true
          },
          {
            "type": "integer",
            "named": true
          },
          {
            "type": "join_function",
            "named": true
          },
          {
            "type": "method_invocation",
            "named": true
          },
          {
            "type": "octal",
            "named": true
          },
          {
            "type": "package_variable",
            "named": true
          },
          {
            "type": "patter_matcher_m",
            "named": true
          },
          {
            "type": "pattern_matcher",
            "named": true
          },
          {
            "type": "push_function",
            "named": true
          },
          {
            "type": "regex_pattern_qr",
            "named": true
          },
          {
            "type": "scalar_reference",
            "named": true
          },
          {
            "type": "scalar_variable",
            "named": true
          },
          {
            "type": "scientific_notation",
            "named": true
          },
          {
            "type": "sort_function",
            "named": true
          },
          {
            "type": "special_array_variable",
            "named": true
          },
          {
            "type": "special_hash_variable",
            "named": true
          },
          {
            "type": "special_scalar_variable",
            "named": true
          },
          {
            "type": "standard_input",
            "named": true
          },
          {
            "type": "standard_input_to_identifier",
            "named": true
          },
          {
            "type": "standard_input_to_variable",
            "named": true
          },
          {
            "type": "string_double_quoted",
            "named": true
          },
          {
            "type": "string_q_quoted",
            "named": true
          },
          {
            "type": "string_qq_quoted",
            "named": true
          },
          {
            "type": "string_single_quoted",
            "named": true
          },
          {
            "type": "substitution_pattern_s",
            "named": true
          },
          {
            "type": "ternary_expression",
            "named": true
          },
          {
            "type": "to_reference",
            "named": true
          },
          {
            "type": "transliteration_tr_or_y",
            "named": true
          },
          {
            "type": "true",
            "named": true
          },
          {
            "type": "type_glob",
            "named": true
          },
          {
            "type": "unary_expression",
            "named": true
          },
          {
            "type": "unpack_function",
            "named": true
          },
          {
            "type": "word_list_qw",
            "named": true
          }
        ]
      },
      "initializer": {
        "multiple": true,
        "required": false,
        "types": [
          {
            "type": "(",
            "named": false
          },
          {
            "type": ")",
            "named": false
          },
          {
            "type": "anonymous_function",
            "named": true
          },
          {
            "type": "array",
            "named": true
          },
          {
            "type": "array_access_variable",
            "named": true
          },
          {
            "type": "array_dereference",
            "named": true
          },
          {
            "type": "array_function",
            "named": true
          },
          {
            "type": "array_ref",
            "named": true
          },
          {
            "type": "array_variable",
            "named": true
          },
          {
            "type": "binary_expression",
            "named": true
          },
          {
            "type": "bless",
            "named": true
          },
          {
            "type": "call_expression",
            "named": true
          },
          {
            "type": "call_expression_recursive",
            "named": true
          },
          {
            "type": "command_qx_quoted",
            "named": true
          },
          {
            "type": "false",
            "named": true
          },
          {
            "type": "file_handle",
            "named": true
          },
          {
            "type": "floating_point",
            "named": true
          },
          {
            "type": "goto_expression",
            "named": true
          },
          {
            "type": "grep_or_map_function",
            "named": true
          },
          {
            "type": "hash",
            "named": true
          },
          {
            "type": "hash_access_variable",
            "named": true
          },
          {
            "type": "hash_dereference",
            "named": true
          },
          {
            "type": "hash_ref",
            "named": true
          },
          {
            "type": "hash_variable",
            "named": true
          },
          {
            "type": "hexadecimal",
            "named": true
          },
          {
            "type": "integer",
            "named": true
          },
          {
            "type": "join_function",
            "named": true
          },
          {
            "type": "method_invocation",
            "named": true
          },
          {
            "type": "octal",
            "named": true
          },
          {
            "type": "package_variable",
            "named": true
          },
          {
            "type": "patter_matcher_m",
            "named": true
          },
          {
            "type": "pattern_matcher",
            "named": true
          },
          {
            "type": "push_function",
            "named": true
          },
          {
            "type": "regex_pattern_qr",
            "named": true
          },
          {
            "type": "scalar_reference",
            "named": true
          },
          {
            "type": "scalar_variable",
            "named": true
          },
          {
            "type": "scientific_notation",
            "named": true
          },
          {
            "type": "sort_function",
            "named": true
          },
          {
            "type": "special_array_variable",
            "named": true
          },
          {
            "type": "special_hash_variable",
            "named": true
          },
          {
            "type": "special_scalar_variable",
            "named": true
          },
          {
            "type": "standard_input",
            "named": true
          },
          {
            "type": "standard_input_to_identifier",
            "named": true
          },
          {
            "type": "standard_input_to_variable",
            "named": true
          },
          {
            "type": "string_double_quoted",
            "named": true
          },
          {
            "type": "string_q_quoted",
            "named": true
          },
          {
            "type": "string_qq_quoted",
            "named": true
          },
          {
            "type": "string_single_quoted",
            "named": true
          },
          {
            "type": "substitution_pattern_s",
            "named": true
          },
          {
            "type": "ternary_expression",
            "named": true
          },
          {
            "type": "to_reference",
            "named": true
          },
          {
            "type": "transliteration_tr_or_y",
            "named": true
          },
          {
            "type": "true",
            "named": true
          },
          {
            "type": "type_glob",
            "named": true
          },
          {
            "type": "unary_expression",
            "named": true
          },
          {
            "type": "unpack_function",
            "named": true
          },
          {
            "type": "word_list_qw",
            "named": true
          }
        ]
      },
      "label": {
        "multiple": false,
        "required": false,
        "types": [
          {
            "type": "identifier",
            "named": true
          }
        ]
      }
    },
    "children": {
      "multiple": true,
      "required": true,
      "types": [
        {
          "type": "semi_colon",
          "named": true
        }
      ]
    }
  },
  {
    "type": "for_statement_2",
    "named": true,
    "fields": {
      "body": {
        "multiple": true,
        "required": true,
        "types": [
          {
            "type": "block",
            "named": true
          }
        ]
      },
      "label": {
        "multiple": false,
        "required": false,
        "types": [
          {
            "type": "identifier",
            "named": true
          }
        ]
      }
    },
    "children": {
      "multiple": true,
      "required": true,
      "types": [
        {
          "type": "anonymous_function",
          "named": true
        },
        {
          "type": "array",
          "named": true
        },
        {
          "type": "array_access_variable",
          "named": true
        },
        {
          "type": "array_dereference",
          "named": true
        },
        {
          "type": "array_function",
          "named": true
        },
        {
          "type": "array_ref",
          "named": true
        },
        {
          "type": "array_variable",
          "named": true
        },
        {
          "type": "binary_expression",
          "named": true
        },
        {
          "type": "bless",
          "named": true
        },
        {
          "type": "call_expression",
          "named": true
        },
        {
          "type": "call_expression_recursive",
          "named": true
        },
        {
          "type": "command_qx_quoted",
          "named": true
        },
        {
          "type": "false",
          "named": true
        },
        {
          "type": "file_handle",
          "named": true
        },
        {
          "type": "floating_point",
          "named": true
        },
        {
          "type": "goto_expression",
          "named": true
        },
        {
          "type": "grep_or_map_function",
          "named": true
        },
        {
          "type": "hash",
          "named": true
        },
        {
          "type": "hash_access_variable",
          "named": true
        },
        {
          "type": "hash_dereference",
          "named": true
        },
        {
          "type": "hash_ref",
          "named": true
        },
        {
          "type": "hash_variable",
          "named": true
        },
        {
          "type": "hexadecimal",
          "named": true
        },
        {
          "type": "integer",
          "named": true
        },
        {
          "type": "join_function",
          "named": true
        },
        {
          "type": "method_invocation",
          "named": true
        },
        {
          "type": "octal",
          "named": true
        },
        {
          "type": "package_variable",
          "named": true
        },
        {
          "type": "patter_matcher_m",
          "named": true
        },
        {
          "type": "pattern_matcher",
          "named": true
        },
        {
          "type": "push_function",
          "named": true
        },
        {
          "type": "regex_pattern_qr",
          "named": true
        },
        {
          "type": "scalar_reference",
          "named": true
        },
        {
          "type": "scalar_variable",
          "named": true
        },
        {
          "type": "scientific_notation",
          "named": true
        },
        {
          "type": "scope",
          "named": true
        },
        {
          "type": "sort_function",
          "named": true
        },
        {
          "type": "special_array_variable",
          "named": true
        },
        {
          "type": "special_hash_variable",
          "named": true
        },
        {
          "type": "special_scalar_variable",
          "named": true
        },
        {
          "type": "standard_input",
          "named": true
        },
        {
          "type": "standard_input_to_identifier",
          "named": true
        },
        {
          "type": "standard_input_to_variable",
          "named": true
        },
        {
          "type": "string_double_quoted",
          "named": true
        },
        {
          "type": "string_q_quoted",
          "named": true
        },
        {
          "type": "string_qq_quoted",
          "named": true
        },
        {
          "type": "string_single_quoted",
          "named": true
        },
        {
          "type": "substitution_pattern_s",
          "named": true
        },
        {
          "type": "ternary_expression",
          "named": true
        },
        {
          "type": "to_reference",
          "named": true
        },
        {
          "type": "transliteration_tr_or_y",
          "named": true
        },
        {
          "type": "true",
          "named": true
        },
        {
          "type": "type_glob",
          "named": true
        },
        {
          "type": "unary_expression",
          "named": true
        },
        {
          "type": "unpack_function",
          "named": true
        },
        {
          "type": "word_list_qw",
          "named": true
        }
      ]
    }
  },
  {
    "type": "foreach_simple_statement",
    "named": true,
    "fields": {
      "list": {
        "multiple": true,
        "required": true,
        "types": [
          {
            "type": "(",
            "named": false
          },
          {
            "type": ")",
            "named": false
          },
          {
            "type": "anonymous_function",
            "named": true
          },
          {
            "type": "array",
            "named": true
          },
          {
            "type": "array_access_variable",
            "named": true
          },
          {
            "type": "array_dereference",
            "named": true
          },
          {
            "type": "array_function",
            "named": true
          },
          {
            "type": "array_ref",
            "named": true
          },
          {
            "type": "array_variable",
            "named": true
          },
          {
            "type": "binary_expression",
            "named": true
          },
          {
            "type": "bless",
            "named": true
          },
          {
            "type": "call_expression",
            "named": true
          },
          {
            "type": "call_expression_recursive",
            "named": true
          },
          {
            "type": "command_qx_quoted",
            "named": true
          },
          {
            "type": "false",
            "named": true
          },
          {
            "type": "file_handle",
            "named": true
          },
          {
            "type": "floating_point",
            "named": true
          },
          {
            "type": "goto_expression",
            "named": true
          },
          {
            "type": "grep_or_map_function",
            "named": true
          },
          {
            "type": "hash",
            "named": true
          },
          {
            "type": "hash_access_variable",
            "named": true
          },
          {
            "type": "hash_dereference",
            "named": true
          },
          {
            "type": "hash_ref",
            "named": true
          },
          {
            "type": "hash_variable",
            "named": true
          },
          {
            "type": "hexadecimal",
            "named": true
          },
          {
            "type": "integer",
            "named": true
          },
          {
            "type": "join_function",
            "named": true
          },
          {
            "type": "method_invocation",
            "named": true
          },
          {
            "type": "octal",
            "named": true
          },
          {
            "type": "package_variable",
            "named": true
          },
          {
            "type": "patter_matcher_m",
            "named": true
          },
          {
            "type": "pattern_matcher",
            "named": true
          },
          {
            "type": "push_function",
            "named": true
          },
          {
            "type": "regex_pattern_qr",
            "named": true
          },
          {
            "type": "scalar_reference",
            "named": true
          },
          {
            "type": "scalar_variable",
            "named": true
          },
          {
            "type": "scientific_notation",
            "named": true
          },
          {
            "type": "sort_function",
            "named": true
          },
          {
            "type": "special_array_variable",
            "named": true
          },
          {
            "type": "special_hash_variable",
            "named": true
          },
          {
            "type": "special_scalar_variable",
            "named": true
          },
          {
            "type": "standard_input",
            "named": true
          },
          {
            "type": "standard_input_to_identifier",
            "named": true
          },
          {
            "type": "standard_input_to_variable",
            "named": true
          },
          {
            "type": "string_double_quoted",
            "named": true
          },
          {
            "type": "string_q_quoted",
            "named": true
          },
          {
            "type": "string_qq_quoted",
            "named": true
          },
          {
            "type": "string_single_quoted",
            "named": true
          },
          {
            "type": "substitution_pattern_s",
            "named": true
          },
          {
            "type": "ternary_expression",
            "named": true
          },
          {
            "type": "to_reference",
            "named": true
          },
          {
            "type": "transliteration_tr_or_y",
            "named": true
          },
          {
            "type": "true",
            "named": true
          },
          {
            "type": "type_glob",
            "named": true
          },
          {
            "type": "unary_expression",
            "named": true
          },
          {
            "type": "unpack_function",
            "named": true
          },
          {
            "type": "word_list_qw",
            "named": true
          }
        ]
      }
    },
    "children": {
      "multiple": false,
      "required": true,
      "types": [
        {
          "type": "semi_colon",
          "named": true
        }
      ]
    }
  },
  {
    "type": "foreach_statement",
    "named": true,
    "fields": {
      "body": {
        "multiple": true,
        "required": true,
        "types": [
          {
            "type": "block",
            "named": true
          }
        ]
      },
      "label": {
        "multiple": false,
        "required": false,
        "types": [
          {
            "type": "identifier",
            "named": true
          }
        ]
      }
    },
    "children": {
      "multiple": true,
      "required": true,
      "types": [
        {
          "type": "anonymous_function",
          "named": true
        },
        {
          "type": "array",
          "named": true
        },
        {
          "type": "array_access_variable",
          "named": true
        },
        {
          "type": "array_dereference",
          "named": true
        },
        {
          "type": "array_function",
          "named": true
        },
        {
          "type": "array_ref",
          "named": true
        },
        {
          "type": "array_variable",
          "named": true
        },
        {
          "type": "binary_expression",
          "named": true
        },
        {
          "type": "bless",
          "named": true
        },
        {
          "type": "call_expression",
          "named": true
        },
        {
          "type": "call_expression_recursive",
          "named": true
        },
        {
          "type": "command_qx_quoted",
          "named": true
        },
        {
          "type": "false",
          "named": true
        },
        {
          "type": "file_handle",
          "named": true
        },
        {
          "type": "floating_point",
          "named": true
        },
        {
          "type": "goto_expression",
          "named": true
        },
        {
          "type": "grep_or_map_function",
          "named": true
        },
        {
          "type": "hash",
          "named": true
        },
        {
          "type": "hash_access_variable",
          "named": true
        },
        {
          "type": "hash_dereference",
          "named": true
        },
        {
          "type": "hash_ref",
          "named": true
        },
        {
          "type": "hash_variable",
          "named": true
        },
        {
          "type": "hexadecimal",
          "named": true
        },
        {
          "type": "integer",
          "named": true
        },
        {
          "type": "join_function",
          "named": true
        },
        {
          "type": "method_invocation",
          "named": true
        },
        {
          "type": "octal",
          "named": true
        },
        {
          "type": "package_variable",
          "named": true
        },
        {
          "type": "patter_matcher_m",
          "named": true
        },
        {
          "type": "pattern_matcher",
          "named": true
        },
        {
          "type": "push_function",
          "named": true
        },
        {
          "type": "regex_pattern_qr",
          "named": true
        },
        {
          "type": "scalar_reference",
          "named": true
        },
        {
          "type": "scalar_variable",
          "named": true
        },
        {
          "type": "scientific_notation",
          "named": true
        },
        {
          "type": "scope",
          "named": true
        },
        {
          "type": "sort_function",
          "named": true
        },
        {
          "type": "special_array_variable",
          "named": true
        },
        {
          "type": "special_hash_variable",
          "named": true
        },
        {
          "type": "special_scalar_variable",
          "named": true
        },
        {
          "type": "standard_input",
          "named": true
        },
        {
          "type": "standard_input_to_identifier",
          "named": true
        },
        {
          "type": "standard_input_to_variable",
          "named": true
        },
        {
          "type": "string_double_quoted",
          "named": true
        },
        {
          "type": "string_q_quoted",
          "named": true
        },
        {
          "type": "string_qq_quoted",
          "named": true
        },
        {
          "type": "string_single_quoted",
          "named": true
        },
        {
          "type": "substitution_pattern_s",
          "named": true
        },
        {
          "type": "ternary_expression",
          "named": true
        },
        {
          "type": "to_reference",
          "named": true
        },
        {
          "type": "transliteration_tr_or_y",
          "named": true
        },
        {
          "type": "true",
          "named": true
        },
        {
          "type": "type_glob",
          "named": true
        },
        {
          "type": "unary_expression",
          "named": true
        },
        {
          "type": "unpack_function",
          "named": true
        },
        {
          "type": "word_list_qw",
          "named": true
        }
      ]
    }
  },
  {
    "type": "function_attribute",
    "named": true,
    "fields": {},
    "children": {
      "multiple": true,
      "required": true,
      "types": [
        {
          "type": "identifier",
          "named": true
        }
      ]
    }
  },
  {
    "type": "function_definition",
    "named": true,
    "fields": {
      "body": {
        "multiple": false,
        "required": false,
        "types": [
          {
            "type": "block",
            "named": true
          }
        ]
      },
      "name": {
        "multiple": false,
        "required": true,
        "types": [
          {
            "type": "identifier",
            "named": true
          }
        ]
      }
    },
    "children": {
      "multiple": true,
      "required": false,
      "types": [
        {
          "type": "function_attribute",
          "named": true
        },
        {
          "type": "function_prototype",
          "named": true
        },
        {
          "type": "function_signature",
          "named": true
        },
        {
          "type": "scope",
          "named": true
        },
        {
          "type": "semi_colon",
          "named": true
        }
      ]
    }
  },
  {
    "type": "function_prototype",
    "named": true,
    "fields": {},
    "children": {
      "multiple": false,
      "required": false,
      "types": [
        {
          "type": "prototype",
          "named": true
        }
      ]
    }
  },
  {
    "type": "function_signature",
    "named": true,
    "fields": {},
    "children": {
      "multiple": true,
      "required": true,
      "types": [
        {
          "type": "array_ref",
          "named": true
        },
        {
          "type": "array_variable",
          "named": true
        },
        {
          "type": "hash_ref",
          "named": true
        },
        {
          "type": "hash_variable",
          "named": true
        },
        {
          "type": "scalar_variable",
          "named": true
        },
        {
          "type": "string_double_quoted",
          "named": true
        },
        {
          "type": "string_q_quoted",
          "named": true
        },
        {
          "type": "string_qq_quoted",
          "named": true
        },
        {
          "type": "string_single_quoted",
          "named": true
        },
        {
          "type": "variable_declaration",
          "named": true
        }
      ]
    }
  },
  {
    "type": "goto_expression",
    "named": true,
    "fields": {
      "expression": {
        "multiple": true,
        "required": false,
        "types": [
          {
            "type": "(",
            "named": false
          },
          {
            "type": ")",
            "named": false
          },
          {
            "type": "anonymous_function",
            "named": true
          },
          {
            "type": "array",
            "named": true
          },
          {
            "type": "array_access_variable",
            "named": true
          },
          {
            "type": "array_dereference",
            "named": true
          },
          {
            "type": "array_function",
            "named": true
          },
          {
            "type": "array_ref",
            "named": true
          },
          {
            "type": "array_variable",
            "named": true
          },
          {
            "type": "binary_expression",
            "named": true
          },
          {
            "type": "bless",
            "named": true
          },
          {
            "type": "call_expression",
            "named": true
          },
          {
            "type": "call_expression_recursive",
            "named": true
          },
          {
            "type": "command_qx_quoted",
            "named": true
          },
          {
            "type": "false",
            "named": true
          },
          {
            "type": "file_handle",
            "named": true
          },
          {
            "type": "floating_point",
            "named": true
          },
          {
            "type": "goto_expression",
            "named": true
          },
          {
            "type": "grep_or_map_function",
            "named": true
          },
          {
            "type": "hash",
            "named": true
          },
          {
            "type": "hash_access_variable",
            "named": true
          },
          {
            "type": "hash_dereference",
            "named": true
          },
          {
            "type": "hash_ref",
            "named": true
          },
          {
            "type": "hash_variable",
            "named": true
          },
          {
            "type": "hexadecimal",
            "named": true
          },
          {
            "type": "integer",
            "named": true
          },
          {
            "type": "join_function",
            "named": true
          },
          {
            "type": "method_invocation",
            "named": true
          },
          {
            "type": "octal",
            "named": true
          },
          {
            "type": "package_variable",
            "named": true
          },
          {
            "type": "patter_matcher_m",
            "named": true
          },
          {
            "type": "pattern_matcher",
            "named": true
          },
          {
            "type": "push_function",
            "named": true
          },
          {
            "type": "regex_pattern_qr",
            "named": true
          },
          {
            "type": "scalar_reference",
            "named": true
          },
          {
            "type": "scalar_variable",
            "named": true
          },
          {
            "type": "scientific_notation",
            "named": true
          },
          {
            "type": "sort_function",
            "named": true
          },
          {
            "type": "special_array_variable",
            "named": true
          },
          {
            "type": "special_hash_variable",
            "named": true
          },
          {
            "type": "special_scalar_variable",
            "named": true
          },
          {
            "type": "standard_input",
            "named": true
          },
          {
            "type": "standard_input_to_identifier",
            "named": true
          },
          {
            "type": "standard_input_to_variable",
            "named": true
          },
          {
            "type": "string_double_quoted",
            "named": true
          },
          {
            "type": "string_q_quoted",
            "named": true
          },
          {
            "type": "string_qq_quoted",
            "named": true
          },
          {
            "type": "string_single_quoted",
            "named": true
          },
          {
            "type": "substitution_pattern_s",
            "named": true
          },
          {
            "type": "ternary_expression",
            "named": true
          },
          {
            "type": "to_reference",
            "named": true
          },
          {
            "type": "transliteration_tr_or_y",
            "named": true
          },
          {
            "type": "true",
            "named": true
          },
          {
            "type": "type_glob",
            "named": true
          },
          {
            "type": "unary_expression",
            "named": true
          },
          {
            "type": "unpack_function",
            "named": true
          },
          {
            "type": "word_list_qw",
            "named": true
          }
        ]
      },
      "label": {
        "multiple": false,
        "required": false,
        "types": [
          {
            "type": "identifier",
            "named": true
          }
        ]
      },
      "subroutine": {
        "multiple": false,
        "required": false,
        "types": [
          {
            "type": "call_expression",
            "named": true
          }
        ]
      }
    }
  },
  {
    "type": "grep_or_map_function",
    "named": true,
    "fields": {},
    "children": {
      "multiple": true,
      "required": true,
      "types": [
        {
          "type": "anonymous_function",
          "named": true
        },
        {
          "type": "array",
          "named": true
        },
        {
          "type": "array_access_variable",
          "named": true
        },
        {
          "type": "array_dereference",
          "named": true
        },
        {
          "type": "array_function",
          "named": true
        },
        {
          "type": "array_ref",
          "named": true
        },
        {
          "type": "array_variable",
          "named": true
        },
        {
          "type": "binary_expression",
          "named": true
        },
        {
          "type": "bless",
          "named": true
        },
        {
          "type": "call_expression",
          "named": true
        },
        {
          "type": "call_expression_recursive",
          "named": true
        },
        {
          "type": "command_qx_quoted",
          "named": true
        },
        {
          "type": "false",
          "named": true
        },
        {
          "type": "file_handle",
          "named": true
        },
        {
          "type": "floating_point",
          "named": true
        },
        {
          "type": "goto_expression",
          "named": true
        },
        {
          "type": "grep",
          "named": true
        },
        {
          "type": "grep_or_map_function",
          "named": true
        },
        {
          "type": "hash",
          "named": true
        },
        {
          "type": "hash_access_variable",
          "named": true
        },
        {
          "type": "hash_dereference",
          "named": true
        },
        {
          "type": "hash_ref",
          "named": true
        },
        {
          "type": "hash_variable",
          "named": true
        },
        {
          "type": "hexadecimal",
          "named": true
        },
        {
          "type": "integer",
          "named": true
        },
        {
          "type": "join_function",
          "named": true
        },
        {
          "type": "list_block",
          "named": true
        },
        {
          "type": "map",
          "named": true
        },
        {
          "type": "method_invocation",
          "named": true
        },
        {
          "type": "octal",
          "named": true
        },
        {
          "type": "package_variable",
          "named": true
        },
        {
          "type": "patter_matcher_m",
          "named": true
        },
        {
          "type": "pattern_matcher",
          "named": true
        },
        {
          "type": "push_function",
          "named": true
        },
        {
          "type": "regex_pattern_qr",
          "named": true
        },
        {
          "type": "scalar_reference",
          "named": true
        },
        {
          "type": "scalar_variable",
          "named": true
        },
        {
          "type": "scientific_notation",
          "named": true
        },
        {
          "type": "sort_function",
          "named": true
        },
        {
          "type": "special_array_variable",
          "named": true
        },
        {
          "type": "special_hash_variable",
          "named": true
        },
        {
          "type": "special_scalar_variable",
          "named": true
        },
        {
          "type": "standard_input",
          "named": true
        },
        {
          "type": "standard_input_to_identifier",
          "named": true
        },
        {
          "type": "standard_input_to_variable",
          "named": true
        },
        {
          "type": "string_double_quoted",
          "named": true
        },
        {
          "type": "string_q_quoted",
          "named": true
        },
        {
          "type": "string_qq_quoted",
          "named": true
        },
        {
          "type": "string_single_quoted",
          "named": true
        },
        {
          "type": "substitution_pattern_s",
          "named": true
        },
        {
          "type": "ternary_expression",
          "named": true
        },
        {
          "type": "to_reference",
          "named": true
        },
        {
          "type": "transliteration_tr_or_y",
          "named": true
        },
        {
          "type": "true",
          "named": true
        },
        {
          "type": "type_glob",
          "named": true
        },
        {
          "type": "unary_expression",
          "named": true
        },
        {
          "type": "unpack_function",
          "named": true
        },
        {
          "type": "word_list_qw",
          "named": true
        }
      ]
    }
  },
  {
    "type": "hash",
    "named": true,
    "fields": {
      "key": {
        "multiple": true,
        "required": false,
        "types": [
          {
            "type": "(",
            "named": false
          },
          {
            "type": ")",
            "named": false
          },
          {
            "type": "anonymous_function",
            "named": true
          },
          {
            "type": "array",
            "named": true
          },
          {
            "type": "array_access_variable",
            "named": true
          },
          {
            "type": "array_dereference",
            "named": true
          },
          {
            "type": "array_function",
            "named": true
          },
          {
            "type": "array_ref",
            "named": true
          },
          {
            "type": "array_variable",
            "named": true
          },
          {
            "type": "bareword",
            "named": true
          },
          {
            "type": "binary_expression",
            "named": true
          },
          {
            "type": "bless",
            "named": true
          },
          {
            "type": "call_expression",
            "named": true
          },
          {
            "type": "call_expression_recursive",
            "named": true
          },
          {
            "type": "command_qx_quoted",
            "named": true
          },
          {
            "type": "false",
            "named": true
          },
          {
            "type": "file_handle",
            "named": true
          },
          {
            "type": "floating_point",
            "named": true
          },
          {
            "type": "goto_expression",
            "named": true
          },
          {
            "type": "grep_or_map_function",
            "named": true
          },
          {
            "type": "hash",
            "named": true
          },
          {
            "type": "hash_access_variable",
            "named": true
          },
          {
            "type": "hash_dereference",
            "named": true
          },
          {
            "type": "hash_ref",
            "named": true
          },
          {
            "type": "hash_variable",
            "named": true
          },
          {
            "type": "hexadecimal",
            "named": true
          },
          {
            "type": "integer",
            "named": true
          },
          {
            "type": "join_function",
            "named": true
          },
          {
            "type": "method_invocation",
            "named": true
          },
          {
            "type": "octal",
            "named": true
          },
          {
            "type": "package_variable",
            "named": true
          },
          {
            "type": "patter_matcher_m",
            "named": true
          },
          {
            "type": "pattern_matcher",
            "named": true
          },
          {
            "type": "push_function",
            "named": true
          },
          {
            "type": "regex_pattern_qr",
            "named": true
          },
          {
            "type": "scalar_reference",
            "named": true
          },
          {
            "type": "scalar_variable",
            "named": true
          },
          {
            "type": "scientific_notation",
            "named": true
          },
          {
            "type": "sort_function",
            "named": true
          },
          {
            "type": "special_array_variable",
            "named": true
          },
          {
            "type": "special_hash_variable",
            "named": true
          },
          {
            "type": "special_scalar_variable",
            "named": true
          },
          {
            "type": "standard_input",
            "named": true
          },
          {
            "type": "standard_input_to_identifier",
            "named": true
          },
          {
            "type": "standard_input_to_variable",
            "named": true
          },
          {
            "type": "string_double_quoted",
            "named": true
          },
          {
            "type": "string_q_quoted",
            "named": true
          },
          {
            "type": "string_qq_quoted",
            "named": true
          },
          {
            "type": "string_single_quoted",
            "named": true
          },
          {
            "type": "substitution_pattern_s",
            "named": true
          },
          {
            "type": "ternary_expression",
            "named": true
          },
          {
            "type": "to_reference",
            "named": true
          },
          {
            "type": "transliteration_tr_or_y",
            "named": true
          },
          {
            "type": "true",
            "named": true
          },
          {
            "type": "type_glob",
            "named": true
          },
          {
            "type": "unary_expression",
            "named": true
          },
          {
            "type": "unpack_function",
            "named": true
          },
          {
            "type": "word_list_qw",
            "named": true
          }
        ]
      },
      "value": {
        "multiple": true,
        "required": false,
        "types": [
          {
            "type": "(",
            "named": false
          },
          {
            "type": ")",
            "named": false
          },
          {
            "type": "anonymous_function",
            "named": true
          },
          {
            "type": "array",
            "named": true
          },
          {
            "type": "array_access_variable",
            "named": true
          },
          {
            "type": "array_dereference",
            "named": true
          },
          {
            "type": "array_function",
            "named": true
          },
          {
            "type": "array_ref",
            "named": true
          },
          {
            "type": "array_variable",
            "named": true
          },
          {
            "type": "binary_expression",
            "named": true
          },
          {
            "type": "bless",
            "named": true
          },
          {
            "type": "call_expression",
            "named": true
          },
          {
            "type": "call_expression_recursive",
            "named": true
          },
          {
            "type": "command_qx_quoted",
            "named": true
          },
          {
            "type": "false",
            "named": true
          },
          {
            "type": "file_handle",
            "named": true
          },
          {
            "type": "floating_point",
            "named": true
          },
          {
            "type": "goto_expression",
            "named": true
          },
          {
            "type": "grep_or_map_function",
            "named": true
          },
          {
            "type": "hash",
            "named": true
          },
          {
            "type": "hash_access_variable",
            "named": true
          },
          {
            "type": "hash_dereference",
            "named": true
          },
          {
            "type": "hash_ref",
            "named": true
          },
          {
            "type": "hash_variable",
            "named": true
          },
          {
            "type": "hexadecimal",
            "named": true
          },
          {
            "type": "integer",
            "named": true
          },
          {
            "type": "join_function",
            "named": true
          },
          {
            "type": "method_invocation",
            "named": true
          },
          {
            "type": "octal",
            "named": true
          },
          {
            "type": "package_variable",
            "named": true
          },
          {
            "type": "patter_matcher_m",
            "named": true
          },
          {
            "type": "pattern_matcher",
            "named": true
          },
          {
            "type": "push_function",
            "named": true
          },
          {
            "type": "regex_pattern_qr",
            "named": true
          },
          {
            "type": "scalar_reference",
            "named": true
          },
          {
            "type": "scalar_variable",
            "named": true
          },
          {
            "type": "scientific_notation",
            "named": true
          },
          {
            "type": "sort_function",
            "named": true
          },
          {
            "type": "special_array_variable",
            "named": true
          },
          {
            "type": "special_hash_variable",
            "named": true
          },
          {
            "type": "special_scalar_variable",
            "named": true
          },
          {
            "type": "standard_input",
            "named": true
          },
          {
            "type": "standard_input_to_identifier",
            "named": true
          },
          {
            "type": "standard_input_to_variable",
            "named": true
          },
          {
            "type": "string_double_quoted",
            "named": true
          },
          {
            "type": "string_q_quoted",
            "named": true
          },
          {
            "type": "string_qq_quoted",
            "named": true
          },
          {
            "type": "string_single_quoted",
            "named": true
          },
          {
            "type": "substitution_pattern_s",
            "named": true
          },
          {
            "type": "ternary_expression",
            "named": true
          },
          {
            "type": "to_reference",
            "named": true
          },
          {
            "type": "transliteration_tr_or_y",
            "named": true
          },
          {
            "type": "true",
            "named": true
          },
          {
            "type": "type_glob",
            "named": true
          },
          {
            "type": "unary_expression",
            "named": true
          },
          {
            "type": "unpack_function",
            "named": true
          },
          {
            "type": "word_list_qw",
            "named": true
          }
        ]
      }
    },
    "children": {
      "multiple": true,
      "required": false,
      "types": [
        {
          "type": "hash_arrow_operator",
          "named": true
        },
        {
          "type": "hash_dereference",
          "named": true
        },
        {
          "type": "ternary_expression_in_hash",
          "named": true
        }
      ]
    }
  },
  {
    "type": "hash_access_variable",
    "named": true,
    "fields": {
      "hash_variable": {
        "multiple": true,
        "required": true,
        "types": [
          {
            "type": "(",
            "named": false
          },
          {
            "type": ")",
            "named": false
          },
          {
            "type": "anonymous_function",
            "named": true
          },
          {
            "type": "array",
            "named": true
          },
          {
            "type": "array_access_variable",
            "named": true
          },
          {
            "type": "array_dereference",
            "named": true
          },
          {
            "type": "array_function",
            "named": true
          },
          {
            "type": "array_ref",
            "named": true
          },
          {
            "type": "array_variable",
            "named": true
          },
          {
            "type": "binary_expression",
            "named": true
          },
          {
            "type": "bless",
            "named": true
          },
          {
            "type": "call_expression",
            "named": true
          },
          {
            "type": "call_expression_recursive",
            "named": true
          },
          {
            "type": "command_qx_quoted",
            "named": true
          },
          {
            "type": "false",
            "named": true
          },
          {
            "type": "file_handle",
            "named": true
          },
          {
            "type": "floating_point",
            "named": true
          },
          {
            "type": "goto_expression",
            "named": true
          },
          {
            "type": "grep_or_map_function",
            "named": true
          },
          {
            "type": "hash",
            "named": true
          },
          {
            "type": "hash_access_variable",
            "named": true
          },
          {
            "type": "hash_dereference",
            "named": true
          },
          {
            "type": "hash_ref",
            "named": true
          },
          {
            "type": "hash_variable",
            "named": true
          },
          {
            "type": "hexadecimal",
            "named": true
          },
          {
            "type": "integer",
            "named": true
          },
          {
            "type": "join_function",
            "named": true
          },
          {
            "type": "method_invocation",
            "named": true
          },
          {
            "type": "octal",
            "named": true
          },
          {
            "type": "package_variable",
            "named": true
          },
          {
            "type": "patter_matcher_m",
            "named": true
          },
          {
            "type": "pattern_matcher",
            "named": true
          },
          {
            "type": "push_function",
            "named": true
          },
          {
            "type": "regex_pattern_qr",
            "named": true
          },
          {
            "type": "scalar_reference",
            "named": true
          },
          {
            "type": "scalar_variable",
            "named": true
          },
          {
            "type": "scientific_notation",
            "named": true
          },
          {
            "type": "sort_function",
            "named": true
          },
          {
            "type": "special_array_variable",
            "named": true
          },
          {
            "type": "special_hash_variable",
            "named": true
          },
          {
            "type": "special_scalar_variable",
            "named": true
          },
          {
            "type": "standard_input",
            "named": true
          },
          {
            "type": "standard_input_to_identifier",
            "named": true
          },
          {
            "type": "standard_input_to_variable",
            "named": true
          },
          {
            "type": "string_double_quoted",
            "named": true
          },
          {
            "type": "string_q_quoted",
            "named": true
          },
          {
            "type": "string_qq_quoted",
            "named": true
          },
          {
            "type": "string_single_quoted",
            "named": true
          },
          {
            "type": "substitution_pattern_s",
            "named": true
          },
          {
            "type": "ternary_expression",
            "named": true
          },
          {
            "type": "to_reference",
            "named": true
          },
          {
            "type": "transliteration_tr_or_y",
            "named": true
          },
          {
            "type": "true",
            "named": true
          },
          {
            "type": "type_glob",
            "named": true
          },
          {
            "type": "unary_expression",
            "named": true
          },
          {
            "type": "unpack_function",
            "named": true
          },
          {
            "type": "word_list_qw",
            "named": true
          }
        ]
      },
      "key": {
        "multiple": true,
        "required": true,
        "types": [
          {
            "type": "(",
            "named": false
          },
          {
            "type": ")",
            "named": false
          },
          {
            "type": "anonymous_function",
            "named": true
          },
          {
            "type": "array",
            "named": true
          },
          {
            "type": "array_access_variable",
            "named": true
          },
          {
            "type": "array_dereference",
            "named": true
          },
          {
            "type": "array_function",
            "named": true
          },
          {
            "type": "array_ref",
            "named": true
          },
          {
            "type": "array_variable",
            "named": true
          },
          {
            "type": "bareword",
            "named": true
          },
          {
            "type": "binary_expression",
            "named": true
          },
          {
            "type": "bless",
            "named": true
          },
          {
            "type": "call_expression",
            "named": true
          },
          {
            "type": "call_expression_recursive",
            "named": true
          },
          {
            "type": "command_qx_quoted",
            "named": true
          },
          {
            "type": "false",
            "named": true
          },
          {
            "type": "file_handle",
            "named": true
          },
          {
            "type": "floating_point",
            "named": true
          },
          {
            "type": "goto_expression",
            "named": true
          },
          {
            "type": "grep_or_map_function",
            "named": true
          },
          {
            "type": "hash",
            "named": true
          },
          {
            "type": "hash_access_variable",
            "named": true
          },
          {
            "type": "hash_dereference",
            "named": true
          },
          {
            "type": "hash_ref",
            "named": true
          },
          {
            "type": "hash_variable",
            "named": true
          },
          {
            "type": "hexadecimal",
            "named": true
          },
          {
            "type": "integer",
            "named": true
          },
          {
            "type": "join_function",
            "named": true
          },
          {
            "type": "method_invocation",
            "named": true
          },
          {
            "type": "octal",
            "named": true
          },
          {
            "type": "package_variable",
            "named": true
          },
          {
            "type": "patter_matcher_m",
            "named": true
          },
          {
            "type": "pattern_matcher",
            "named": true
          },
          {
            "type": "push_function",
            "named": true
          },
          {
            "type": "regex_pattern_qr",
            "named": true
          },
          {
            "type": "scalar_reference",
            "named": true
          },
          {
            "type": "scalar_variable",
            "named": true
          },
          {
            "type": "scientific_notation",
            "named": true
          },
          {
            "type": "sort_function",
            "named": true
          },
          {
            "type": "special_array_variable",
            "named": true
          },
          {
            "type": "special_hash_variable",
            "named": true
          },
          {
            "type": "special_scalar_variable",
            "named": true
          },
          {
            "type": "standard_input",
            "named": true
          },
          {
            "type": "standard_input_to_identifier",
            "named": true
          },
          {
            "type": "standard_input_to_variable",
            "named": true
          },
          {
            "type": "string_double_quoted",
            "named": true
          },
          {
            "type": "string_q_quoted",
            "named": true
          },
          {
            "type": "string_qq_quoted",
            "named": true
          },
          {
            "type": "string_single_quoted",
            "named": true
          },
          {
            "type": "substitution_pattern_s",
            "named": true
          },
          {
            "type": "ternary_expression",
            "named": true
          },
          {
            "type": "to_reference",
            "named": true
          },
          {
            "type": "transliteration_tr_or_y",
            "named": true
          },
          {
            "type": "true",
            "named": true
          },
          {
            "type": "type_glob",
            "named": true
          },
          {
            "type": "unary_expression",
            "named": true
          },
          {
            "type": "unpack_function",
            "named": true
          },
          {
            "type": "word_list_qw",
            "named": true
          }
        ]
      }
    }
  },
  {
    "type": "hash_dereference",
    "named": true,
    "fields": {},
    "children": {
      "multiple": false,
      "required": true,
      "types": [
        {
          "type": "anonymous_function",
          "named": true
        },
        {
          "type": "array",
          "named": true
        },
        {
          "type": "array_access_variable",
          "named": true
        },
        {
          "type": "array_dereference",
          "named": true
        },
        {
          "type": "array_function",
          "named": true
        },
        {
          "type": "array_ref",
          "named": true
        },
        {
          "type": "array_variable",
          "named": true
        },
        {
          "type": "binary_expression",
          "named": true
        },
        {
          "type": "bless",
          "named": true
        },
        {
          "type": "call_expression",
          "named": true
        },
        {
          "type": "call_expression_recursive",
          "named": true
        },
        {
          "type": "command_qx_quoted",
          "named": true
        },
        {
          "type": "false",
          "named": true
        },
        {
          "type": "file_handle",
          "named": true
        },
        {
          "type": "floating_point",
          "named": true
        },
        {
          "type": "goto_expression",
          "named": true
        },
        {
          "type": "grep_or_map_function",
          "named": true
        },
        {
          "type": "hash",
          "named": true
        },
        {
          "type": "hash_access_variable",
          "named": true
        },
        {
          "type": "hash_dereference",
          "named": true
        },
        {
          "type": "hash_ref",
          "named": true
        },
        {
          "type": "hash_variable",
          "named": true
        },
        {
          "type": "hexadecimal",
          "named": true
        },
        {
          "type": "integer",
          "named": true
        },
        {
          "type": "join_function",
          "named": true
        },
        {
          "type": "method_invocation",
          "named": true
        },
        {
          "type": "octal",
          "named": true
        },
        {
          "type": "package_variable",
          "named": true
        },
        {
          "type": "patter_matcher_m",
          "named": true
        },
        {
          "type": "pattern_matcher",
          "named": true
        },
        {
          "type": "push_function",
          "named": true
        },
        {
          "type": "regex_pattern_qr",
          "named": true
        },
        {
          "type": "scalar_reference",
          "named": true
        },
        {
          "type": "scalar_variable",
          "named": true
        },
        {
          "type": "scientific_notation",
          "named": true
        },
        {
          "type": "sort_function",
          "named": true
        },
        {
          "type": "special_array_variable",
          "named": true
        },
        {
          "type": "special_hash_variable",
          "named": true
        },
        {
          "type": "special_scalar_variable",
          "named": true
        },
        {
          "type": "standard_input",
          "named": true
        },
        {
          "type": "standard_input_to_identifier",
          "named": true
        },
        {
          "type": "standard_input_to_variable",
          "named": true
        },
        {
          "type": "string_double_quoted",
          "named": true
        },
        {
          "type": "string_q_quoted",
          "named": true
        },
        {
          "type": "string_qq_quoted",
          "named": true
        },
        {
          "type": "string_single_quoted",
          "named": true
        },
        {
          "type": "substitution_pattern_s",
          "named": true
        },
        {
          "type": "ternary_expression",
          "named": true
        },
        {
          "type": "to_reference",
          "named": true
        },
        {
          "type": "transliteration_tr_or_y",
          "named": true
        },
        {
          "type": "true",
          "named": true
        },
        {
          "type": "type_glob",
          "named": true
        },
        {
          "type": "unary_expression",
          "named": true
        },
        {
          "type": "unpack_function",
          "named": true
        },
        {
          "type": "word_list_qw",
          "named": true
        }
      ]
    }
  },
  {
    "type": "hash_ref",
    "named": true,
    "fields": {
      "key": {
        "multiple": true,
        "required": false,
        "types": [
          {
            "type": "(",
            "named": false
          },
          {
            "type": ")",
            "named": false
          },
          {
            "type": "anonymous_function",
            "named": true
          },
          {
            "type": "array",
            "named": true
          },
          {
            "type": "array_access_variable",
            "named": true
          },
          {
            "type": "array_dereference",
            "named": true
          },
          {
            "type": "array_function",
            "named": true
          },
          {
            "type": "array_ref",
            "named": true
          },
          {
            "type": "array_variable",
            "named": true
          },
          {
            "type": "bareword",
            "named": true
          },
          {
            "type": "binary_expression",
            "named": true
          },
          {
            "type": "bless",
            "named": true
          },
          {
            "type": "call_expression",
            "named": true
          },
          {
            "type": "call_expression_recursive",
            "named": true
          },
          {
            "type": "command_qx_quoted",
            "named": true
          },
          {
            "type": "false",
            "named": true
          },
          {
            "type": "file_handle",
            "named": true
          },
          {
            "type": "floating_point",
            "named": true
          },
          {
            "type": "goto_expression",
            "named": true
          },
          {
            "type": "grep_or_map_function",
            "named": true
          },
          {
            "type": "hash",
            "named": true
          },
          {
            "type": "hash_access_variable",
            "named": true
          },
          {
            "type": "hash_dereference",
            "named": true
          },
          {
            "type": "hash_ref",
            "named": true
          },
          {
            "type": "hash_variable",
            "named": true
          },
          {
            "type": "hexadecimal",
            "named": true
          },
          {
            "type": "integer",
            "named": true
          },
          {
            "type": "join_function",
            "named": true
          },
          {
            "type": "method_invocation",
            "named": true
          },
          {
            "type": "octal",
            "named": true
          },
          {
            "type": "package_variable",
            "named": true
          },
          {
            "type": "patter_matcher_m",
            "named": true
          },
          {
            "type": "pattern_matcher",
            "named": true
          },
          {
            "type": "push_function",
            "named": true
          },
          {
            "type": "regex_pattern_qr",
            "named": true
          },
          {
            "type": "scalar_reference",
            "named": true
          },
          {
            "type": "scalar_variable",
            "named": true
          },
          {
            "type": "scientific_notation",
            "named": true
          },
          {
            "type": "sort_function",
            "named": true
          },
          {
            "type": "special_array_variable",
            "named": true
          },
          {
            "type": "special_hash_variable",
            "named": true
          },
          {
            "type": "special_scalar_variable",
            "named": true
          },
          {
            "type": "standard_input",
            "named": true
          },
          {
            "type": "standard_input_to_identifier",
            "named": true
          },
          {
            "type": "standard_input_to_variable",
            "named": true
          },
          {
            "type": "string_double_quoted",
            "named": true
          },
          {
            "type": "string_q_quoted",
            "named": true
          },
          {
            "type": "string_qq_quoted",
            "named": true
          },
          {
            "type": "string_single_quoted",
            "named": true
          },
          {
            "type": "substitution_pattern_s",
            "named": true
          },
          {
            "type": "ternary_expression",
            "named": true
          },
          {
            "type": "to_reference",
            "named": true
          },
          {
            "type": "transliteration_tr_or_y",
            "named": true
          },
          {
            "type": "true",
            "named": true
          },
          {
            "type": "type_glob",
            "named": true
          },
          {
            "type": "unary_expression",
            "named": true
          },
          {
            "type": "unpack_function",
            "named": true
          },
          {
            "type": "word_list_qw",
            "named": true
          }
        ]
      },
      "value": {
        "multiple": true,
        "required": false,
        "types": [
          {
            "type": "(",
            "named": false
          },
          {
            "type": ")",
            "named": false
          },
          {
            "type": "anonymous_function",
            "named": true
          },
          {
            "type": "array",
            "named": true
          },
          {
            "type": "array_access_variable",
            "named": true
          },
          {
            "type": "array_dereference",
            "named": true
          },
          {
            "type": "array_function",
            "named": true
          },
          {
            "type": "array_ref",
            "named": true
          },
          {
            "type": "array_variable",
            "named": true
          },
          {
            "type": "binary_expression",
            "named": true
          },
          {
            "type": "bless",
            "named": true
          },
          {
            "type": "call_expression",
            "named": true
          },
          {
            "type": "call_expression_recursive",
            "named": true
          },
          {
            "type": "command_qx_quoted",
            "named": true
          },
          {
            "type": "false",
            "named": true
          },
          {
            "type": "file_handle",
            "named": true
          },
          {
            "type": "floating_point",
            "named": true
          },
          {
            "type": "goto_expression",
            "named": true
          },
          {
            "type": "grep_or_map_function",
            "named": true
          },
          {
            "type": "hash",
            "named": true
          },
          {
            "type": "hash_access_variable",
            "named": true
          },
          {
            "type": "hash_dereference",
            "named": true
          },
          {
            "type": "hash_ref",
            "named": true
          },
          {
            "type": "hash_variable",
            "named": true
          },
          {
            "type": "hexadecimal",
            "named": true
          },
          {
            "type": "integer",
            "named": true
          },
          {
            "type": "join_function",
            "named": true
          },
          {
            "type": "method_invocation",
            "named": true
          },
          {
            "type": "octal",
            "named": true
          },
          {
            "type": "package_variable",
            "named": true
          },
          {
            "type": "patter_matcher_m",
            "named": true
          },
          {
            "type": "pattern_matcher",
            "named": true
          },
          {
            "type": "push_function",
            "named": true
          },
          {
            "type": "regex_pattern_qr",
            "named": true
          },
          {
            "type": "scalar_reference",
            "named": true
          },
          {
            "type": "scalar_variable",
            "named": true
          },
          {
            "type": "scientific_notation",
            "named": true
          },
          {
            "type": "sort_function",
            "named": true
          },
          {
            "type": "special_array_variable",
            "named": true
          },
          {
            "type": "special_hash_variable",
            "named": true
          },
          {
            "type": "special_scalar_variable",
            "named": true
          },
          {
            "type": "standard_input",
            "named": true
          },
          {
            "type": "standard_input_to_identifier",
            "named": true
          },
          {
            "type": "standard_input_to_variable",
            "named": true
          },
          {
            "type": "string_double_quoted",
            "named": true
          },
          {
            "type": "string_q_quoted",
            "named": true
          },
          {
            "type": "string_qq_quoted",
            "named": true
          },
          {
            "type": "string_single_quoted",
            "named": true
          },
          {
            "type": "substitution_pattern_s",
            "named": true
          },
          {
            "type": "ternary_expression",
            "named": true
          },
          {
            "type": "to_reference",
            "named": true
          },
          {
            "type": "transliteration_tr_or_y",
            "named": true
          },
          {
            "type": "true",
            "named": true
          },
          {
            "type": "type_glob",
            "named": true
          },
          {
            "type": "unary_expression",
            "named": true
          },
          {
            "type": "unpack_function",
            "named": true
          },
          {
            "type": "word_list_qw",
            "named": true
          }
        ]
      }
    },
    "children": {
      "multiple": true,
      "required": false,
      "types": [
        {
          "type": "hash_arrow_operator",
          "named": true
        },
        {
          "type": "hash_dereference",
          "named": true
        },
        {
          "type": "ternary_expression_in_hash",
          "named": true
        }
      ]
    }
  },
  {
    "type": "if_simple_statement",
    "named": true,
    "fields": {
      "condition": {
        "multiple": true,
        "required": true,
        "types": [
          {
            "type": "(",
            "named": false
          },
          {
            "type": ")",
            "named": false
          },
          {
            "type": "anonymous_function",
            "named": true
          },
          {
            "type": "array",
            "named": true
          },
          {
            "type": "array_access_variable",
            "named": true
          },
          {
            "type": "array_dereference",
            "named": true
          },
          {
            "type": "array_function",
            "named": true
          },
          {
            "type": "array_ref",
            "named": true
          },
          {
            "type": "array_variable",
            "named": true
          },
          {
            "type": "binary_expression",
            "named": true
          },
          {
            "type": "bless",
            "named": true
          },
          {
            "type": "call_expression",
            "named": true
          },
          {
            "type": "call_expression_recursive",
            "named": true
          },
          {
            "type": "command_qx_quoted",
            "named": true
          },
          {
            "type": "false",
            "named": true
          },
          {
            "type": "file_handle",
            "named": true
          },
          {
            "type": "floating_point",
            "named": true
          },
          {
            "type": "goto_expression",
            "named": true
          },
          {
            "type": "grep_or_map_function",
            "named": true
          },
          {
            "type": "hash",
            "named": true
          },
          {
            "type": "hash_access_variable",
            "named": true
          },
          {
            "type": "hash_dereference",
            "named": true
          },
          {
            "type": "hash_ref",
            "named": true
          },
          {
            "type": "hash_variable",
            "named": true
          },
          {
            "type": "hexadecimal",
            "named": true
          },
          {
            "type": "integer",
            "named": true
          },
          {
            "type": "join_function",
            "named": true
          },
          {
            "type": "method_invocation",
            "named": true
          },
          {
            "type": "octal",
            "named": true
          },
          {
            "type": "package_variable",
            "named": true
          },
          {
            "type": "parenthesized_expression",
            "named": true
          },
          {
            "type": "patter_matcher_m",
            "named": true
          },
          {
            "type": "pattern_matcher",
            "named": true
          },
          {
            "type": "push_function",
            "named": true
          },
          {
            "type": "regex_pattern_qr",
            "named": true
          },
          {
            "type": "scalar_reference",
            "named": true
          },
          {
            "type": "scalar_variable",
            "named": true
          },
          {
            "type": "scientific_notation",
            "named": true
          },
          {
            "type": "sort_function",
            "named": true
          },
          {
            "type": "special_array_variable",
            "named": true
          },
          {
            "type": "special_hash_variable",
            "named": true
          },
          {
            "type": "special_scalar_variable",
            "named": true
          },
          {
            "type": "standard_input",
            "named": true
          },
          {
            "type": "standard_input_to_identifier",
            "named": true
          },
          {
            "type": "standard_input_to_variable",
            "named": true
          },
          {
            "type": "string_double_quoted",
            "named": true
          },
          {
            "type": "string_q_quoted",
            "named": true
          },
          {
            "type": "string_qq_quoted",
            "named": true
          },
          {
            "type": "string_single_quoted",
            "named": true
          },
          {
            "type": "substitution_pattern_s",
            "named": true
          },
          {
            "type": "ternary_expression",
            "named": true
          },
          {
            "type": "to_reference",
            "named": true
          },
          {
            "type": "transliteration_tr_or_y",
            "named": true
          },
          {
            "type": "true",
            "named": true
          },
          {
            "type": "type_glob",
            "named": true
          },
          {
            "type": "unary_expression",
            "named": true
          },
          {
            "type": "unpack_function",
            "named": true
          },
          {
            "type": "word_list_qw",
            "named": true
          }
        ]
      }
    },
    "children": {
      "multiple": false,
      "required": true,
      "types": [
        {
          "type": "semi_colon",
          "named": true
        }
      ]
    }
  },
  {
    "type": "if_statement",
    "named": true,
    "fields": {
      "alternative": {
        "multiple": false,
        "required": false,
        "types": [
          {
            "type": "block",
            "named": true
          }
        ]
      },
      "alternative_if_consequence": {
        "multiple": true,
        "required": false,
        "types": [
          {
            "type": "block",
            "named": true
          }
        ]
      },
      "condition": {
        "multiple": true,
        "required": true,
        "types": [
          {
            "type": "parenthesized_expression",
            "named": true
          }
        ]
      },
      "consequence": {
        "multiple": false,
        "required": true,
        "types": [
          {
            "type": "block",
            "named": true
          }
        ]
      }
    }
  },
  {
    "type": "interpolation",
    "named": true,
    "fields": {},
    "children": {
      "multiple": false,
      "required": true,
      "types": [
        {
          "type": "array_variable",
          "named": true
        },
        {
          "type": "arrow_notation",
          "named": true
        },
        {
          "type": "scalar_variable",
          "named": true
        },
        {
          "type": "special_array_variable",
          "named": true
        },
        {
          "type": "special_hash_variable",
          "named": true
        },
        {
          "type": "special_scalar_variable",
          "named": true
        }
      ]
    }
  },
  {
    "type": "join_function",
    "named": true,
    "fields": {},
    "children": {
      "multiple": true,
      "required": true,
      "types": [
        {
          "type": "anonymous_function",
          "named": true
        },
        {
          "type": "array",
          "named": true
        },
        {
          "type": "array_access_variable",
          "named": true
        },
        {
          "type": "array_dereference",
          "named": true
        },
        {
          "type": "array_function",
          "named": true
        },
        {
          "type": "array_ref",
          "named": true
        },
        {
          "type": "array_variable",
          "named": true
        },
        {
          "type": "binary_expression",
          "named": true
        },
        {
          "type": "bless",
          "named": true
        },
        {
          "type": "call_expression",
          "named": true
        },
        {
          "type": "call_expression_recursive",
          "named": true
        },
        {
          "type": "command_qx_quoted",
          "named": true
        },
        {
          "type": "false",
          "named": true
        },
        {
          "type": "file_handle",
          "named": true
        },
        {
          "type": "floating_point",
          "named": true
        },
        {
          "type": "goto_expression",
          "named": true
        },
        {
          "type": "grep_or_map_function",
          "named": true
        },
        {
          "type": "hash",
          "named": true
        },
        {
          "type": "hash_access_variable",
          "named": true
        },
        {
          "type": "hash_dereference",
          "named": true
        },
        {
          "type": "hash_ref",
          "named": true
        },
        {
          "type": "hash_variable",
          "named": true
        },
        {
          "type": "hexadecimal",
          "named": true
        },
        {
          "type": "integer",
          "named": true
        },
        {
          "type": "join",
          "named": true
        },
        {
          "type": "join_function",
          "named": true
        },
        {
          "type": "method_invocation",
          "named": true
        },
        {
          "type": "octal",
          "named": true
        },
        {
          "type": "package_variable",
          "named": true
        },
        {
          "type": "patter_matcher_m",
          "named": true
        },
        {
          "type": "pattern_matcher",
          "named": true
        },
        {
          "type": "push_function",
          "named": true
        },
        {
          "type": "regex_pattern_qr",
          "named": true
        },
        {
          "type": "scalar_reference",
          "named": true
        },
        {
          "type": "scalar_variable",
          "named": true
        },
        {
          "type": "scientific_notation",
          "named": true
        },
        {
          "type": "sort_function",
          "named": true
        },
        {
          "type": "special_array_variable",
          "named": true
        },
        {
          "type": "special_hash_variable",
          "named": true
        },
        {
          "type": "special_scalar_variable",
          "named": true
        },
        {
          "type": "standard_input",
          "named": true
        },
        {
          "type": "standard_input_to_identifier",
          "named": true
        },
        {
          "type": "standard_input_to_variable",
          "named": true
        },
        {
          "type": "string_double_quoted",
          "named": true
        },
        {
          "type": "string_q_quoted",
          "named": true
        },
        {
          "type": "string_qq_quoted",
          "named": true
        },
        {
          "type": "string_single_quoted",
          "named": true
        },
        {
          "type": "substitution_pattern_s",
          "named": true
        },
        {
          "type": "ternary_expression",
          "named": true
        },
        {
          "type": "to_reference",
          "named": true
        },
        {
          "type": "transliteration_tr_or_y",
          "named": true
        },
        {
          "type": "true",
          "named": true
        },
        {
          "type": "type_glob",
          "named": true
        },
        {
          "type": "unary_expression",
          "named": true
        },
        {
          "type": "unpack_function",
          "named": true
        },
        {
          "type": "word_list_qw",
          "named": true
        }
      ]
    }
  },
  {
    "type": "list_block",
    "named": true,
    "fields": {
      "key": {
        "multiple": true,
        "required": false,
        "types": [
          {
            "type": "(",
            "named": false
          },
          {
            "type": ")",
            "named": false
          },
          {
            "type": "anonymous_function",
            "named": true
          },
          {
            "type": "array",
            "named": true
          },
          {
            "type": "array_access_variable",
            "named": true
          },
          {
            "type": "array_dereference",
            "named": true
          },
          {
            "type": "array_function",
            "named": true
          },
          {
            "type": "array_ref",
            "named": true
          },
          {
            "type": "array_variable",
            "named": true
          },
          {
            "type": "bareword",
            "named": true
          },
          {
            "type": "binary_expression",
            "named": true
          },
          {
            "type": "bless",
            "named": true
          },
          {
            "type": "call_expression",
            "named": true
          },
          {
            "type": "call_expression_recursive",
            "named": true
          },
          {
            "type": "command_qx_quoted",
            "named": true
          },
          {
            "type": "false",
            "named": true
          },
          {
            "type": "file_handle",
            "named": true
          },
          {
            "type": "floating_point",
            "named": true
          },
          {
            "type": "goto_expression",
            "named": true
          },
          {
            "type": "grep_or_map_function",
            "named": true
          },
          {
            "type": "hash",
            "named": true
          },
          {
            "type": "hash_access_variable",
            "named": true
          },
          {
            "type": "hash_dereference",
            "named": true
          },
          {
            "type": "hash_ref",
            "named": true
          },
          {
            "type": "hash_variable",
            "named": true
          },
          {
            "type": "hexadecimal",
            "named": true
          },
          {
            "type": "integer",
            "named": true
          },
          {
            "type": "join_function",
            "named": true
          },
          {
            "type": "method_invocation",
            "named": true
          },
          {
            "type": "octal",
            "named": true
          },
          {
            "type": "package_variable",
            "named": true
          },
          {
            "type": "patter_matcher_m",
            "named": true
          },
          {
            "type": "pattern_matcher",
            "named": true
          },
          {
            "type": "push_function",
            "named": true
          },
          {
            "type": "regex_pattern_qr",
            "named": true
          },
          {
            "type": "scalar_reference",
            "named": true
          },
          {
            "type": "scalar_variable",
            "named": true
          },
          {
            "type": "scientific_notation",
            "named": true
          },
          {
            "type": "sort_function",
            "named": true
          },
          {
            "type": "special_array_variable",
            "named": true
          },
          {
            "type": "special_hash_variable",
            "named": true
          },
          {
            "type": "special_scalar_variable",
            "named": true
          },
          {
            "type": "standard_input",
            "named": true
          },
          {
            "type": "standard_input_to_identifier",
            "named": true
          },
          {
            "type": "standard_input_to_variable",
            "named": true
          },
          {
            "type": "string_double_quoted",
            "named": true
          },
          {
            "type": "string_q_quoted",
            "named": true
          },
          {
            "type": "string_qq_quoted",
            "named": true
          },
          {
            "type": "string_single_quoted",
            "named": true
          },
          {
            "type": "substitution_pattern_s",
            "named": true
          },
          {
            "type": "ternary_expression",
            "named": true
          },
          {
            "type": "to_reference",
            "named": true
          },
          {
            "type": "transliteration_tr_or_y",
            "named": true
          },
          {
            "type": "true",
            "named": true
          },
          {
            "type": "type_glob",
            "named": true
          },
          {
            "type": "unary_expression",
            "named": true
          },
          {
            "type": "unpack_function",
            "named": true
          },
          {
            "type": "word_list_qw",
            "named": true
          }
        ]
      },
      "value": {
        "multiple": true,
        "required": false,
        "types": [
          {
            "type": "(",
            "named": false
          },
          {
            "type": ")",
            "named": false
          },
          {
            "type": "anonymous_function",
            "named": true
          },
          {
            "type": "array",
            "named": true
          },
          {
            "type": "array_access_variable",
            "named": true
          },
          {
            "type": "array_dereference",
            "named": true
          },
          {
            "type": "array_function",
            "named": true
          },
          {
            "type": "array_ref",
            "named": true
          },
          {
            "type": "array_variable",
            "named": true
          },
          {
            "type": "binary_expression",
            "named": true
          },
          {
            "type": "bless",
            "named": true
          },
          {
            "type": "call_expression",
            "named": true
          },
          {
            "type": "call_expression_recursive",
            "named": true
          },
          {
            "type": "command_qx_quoted",
            "named": true
          },
          {
            "type": "false",
            "named": true
          },
          {
            "type": "file_handle",
            "named": true
          },
          {
            "type": "floating_point",
            "named": true
          },
          {
            "type": "goto_expression",
            "named": true
          },
          {
            "type": "grep_or_map_function",
            "named": true
          },
          {
            "type": "hash",
            "named": true
          },
          {
            "type": "hash_access_variable",
            "named": true
          },
          {
            "type": "hash_dereference",
            "named": true
          },
          {
            "type": "hash_ref",
            "named": true
          },
          {
            "type": "hash_variable",
            "named": true
          },
          {
            "type": "hexadecimal",
            "named": true
          },
          {
            "type": "integer",
            "named": true
          },
          {
            "type": "join_function",
            "named": true
          },
          {
            "type": "method_invocation",
            "named": true
          },
          {
            "type": "octal",
            "named": true
          },
          {
            "type": "package_variable",
            "named": true
          },
          {
            "type": "patter_matcher_m",
            "named": true
          },
          {
            "type": "pattern_matcher",
            "named": true
          },
          {
            "type": "push_function",
            "named": true
          },
          {
            "type": "regex_pattern_qr",
            "named": true
          },
          {
            "type": "scalar_reference",
            "named": true
          },
          {
            "type": "scalar_variable",
            "named": true
          },
          {
            "type": "scientific_notation",
            "named": true
          },
          {
            "type": "sort_function",
            "named": true
          },
          {
            "type": "special_array_variable",
            "named": true
          },
          {
            "type": "special_hash_variable",
            "named": true
          },
          {
            "type": "special_scalar_variable",
            "named": true
          },
          {
            "type": "standard_input",
            "named": true
          },
          {
            "type": "standard_input_to_identifier",
            "named": true
          },
          {
            "type": "standard_input_to_variable",
            "named": true
          },
          {
            "type": "string_double_quoted",
            "named": true
          },
          {
            "type": "string_q_quoted",
            "named": true
          },
          {
            "type": "string_qq_quoted",
            "named": true
          },
          {
            "type": "string_single_quoted",
            "named": true
          },
          {
            "type": "substitution_pattern_s",
            "named": true
          },
          {
            "type": "ternary_expression",
            "named": true
          },
          {
            "type": "to_reference",
            "named": true
          },
          {
            "type": "transliteration_tr_or_y",
            "named": true
          },
          {
            "type": "true",
            "named": true
          },
          {
            "type": "type_glob",
            "named": true
          },
          {
            "type": "unary_expression",
            "named": true
          },
          {
            "type": "unpack_function",
            "named": true
          },
          {
            "type": "word_list_qw",
            "named": true
          }
        ]
      }
    },
    "children": {
      "multiple": true,
      "required": true,
      "types": [
        {
          "type": "anonymous_function",
          "named": true
        },
        {
          "type": "array",
          "named": true
        },
        {
          "type": "array_access_variable",
          "named": true
        },
        {
          "type": "array_dereference",
          "named": true
        },
        {
          "type": "array_function",
          "named": true
        },
        {
          "type": "array_ref",
          "named": true
        },
        {
          "type": "array_variable",
          "named": true
        },
        {
          "type": "bareword_import",
          "named": true
        },
        {
          "type": "binary_expression",
          "named": true
        },
        {
          "type": "bless",
          "named": true
        },
        {
          "type": "call_expression",
          "named": true
        },
        {
          "type": "call_expression_recursive",
          "named": true
        },
        {
          "type": "command_qx_quoted",
          "named": true
        },
        {
          "type": "ellipsis_statement",
          "named": true
        },
        {
          "type": "false",
          "named": true
        },
        {
          "type": "file_handle",
          "named": true
        },
        {
          "type": "floating_point",
          "named": true
        },
        {
          "type": "for_statement_1",
          "named": true
        },
        {
          "type": "for_statement_2",
          "named": true
        },
        {
          "type": "foreach_statement",
          "named": true
        },
        {
          "type": "function_definition",
          "named": true
        },
        {
          "type": "goto_expression",
          "named": true
        },
        {
          "type": "grep_or_map_function",
          "named": true
        },
        {
          "type": "hash",
          "named": true
        },
        {
          "type": "hash_access_variable",
          "named": true
        },
        {
          "type": "hash_arrow_operator",
          "named": true
        },
        {
          "type": "hash_dereference",
          "named": true
        },
        {
          "type": "hash_ref",
          "named": true
        },
        {
          "type": "hash_variable",
          "named": true
        },
        {
          "type": "hexadecimal",
          "named": true
        },
        {
          "type": "if_statement",
          "named": true
        },
        {
          "type": "integer",
          "named": true
        },
        {
          "type": "join_function",
          "named": true
        },
        {
          "type": "method_invocation",
          "named": true
        },
        {
          "type": "named_block_statement",
          "named": true
        },
        {
          "type": "octal",
          "named": true
        },
        {
          "type": "package_statement",
          "named": true
        },
        {
          "type": "package_variable",
          "named": true
        },
        {
          "type": "patter_matcher_m",
          "named": true
        },
        {
          "type": "pattern_matcher",
          "named": true
        },
        {
          "type": "pod_statement",
          "named": true
        },
        {
          "type": "push_function",
          "named": true
        },
        {
          "type": "regex_pattern_qr",
          "named": true
        },
        {
          "type": "require_statement",
          "named": true
        },
        {
          "type": "scalar_reference",
          "named": true
        },
        {
          "type": "scalar_variable",
          "named": true
        },
        {
          "type": "scientific_notation",
          "named": true
        },
        {
          "type": "semi_colon",
          "named": true
        },
        {
          "type": "single_line_statement",
          "named": true
        },
        {
          "type": "sort_function",
          "named": true
        },
        {
          "type": "special_array_variable",
          "named": true
        },
        {
          "type": "special_block",
          "named": true
        },
        {
          "type": "special_hash_variable",
          "named": true
        },
        {
          "type": "special_literal",
          "named": true
        },
        {
          "type": "special_scalar_variable",
          "named": true
        },
        {
          "type": "standalone_block",
          "named": true
        },
        {
          "type": "standard_input",
          "named": true
        },
        {
          "type": "standard_input_to_identifier",
          "named": true
        },
        {
          "type": "standard_input_to_variable",
          "named": true
        },
        {
          "type": "string_double_quoted",
          "named": true
        },
        {
          "type": "string_q_quoted",
          "named": true
        },
        {
          "type": "string_qq_quoted",
          "named": true
        },
        {
          "type": "string_single_quoted",
          "named": true
        },
        {
          "type": "substitution_pattern_s",
          "named": true
        },
        {
          "type": "ternary_expression",
          "named": true
        },
        {
          "type": "to_reference",
          "named": true
        },
        {
          "type": "transliteration_tr_or_y",
          "named": true
        },
        {
          "type": "true",
          "named": true
        },
        {
          "type": "type_glob",
          "named": true
        },
        {
          "type": "unary_expression",
          "named": true
        },
        {
          "type": "unless_statement",
          "named": true
        },
        {
          "type": "unpack_function",
          "named": true
        },
        {
          "type": "until_statement",
          "named": true
        },
        {
          "type": "use_constant_statement",
          "named": true
        },
        {
          "type": "use_no_feature_statement",
          "named": true
        },
        {
          "type": "use_no_if_statement",
          "named": true
        },
        {
          "type": "use_no_statement",
          "named": true
        },
        {
          "type": "use_no_subs_statement",
          "named": true
        },
        {
          "type": "use_no_version",
          "named": true
        },
        {
          "type": "use_parent_statement",
          "named": true
        },
        {
          "type": "variable_declaration",
          "named": true
        },
        {
          "type": "while_statement",
          "named": true
        },
        {
          "type": "word_list_qw",
          "named": true
        }
      ]
    }
  },
  {
    "type": "loop_control_keyword",
    "named": true,
    "fields": {}
  },
  {
    "type": "loop_control_statement",
    "named": true,
    "fields": {
      "label": {
        "multiple": false,
        "required": false,
        "types": [
          {
            "type": "identifier",
            "named": true
          }
        ]
      }
    },
    "children": {
      "multiple": true,
      "required": true,
      "types": [
        {
          "type": "for_simple_statement",
          "named": true
        },
        {
          "type": "foreach_simple_statement",
          "named": true
        },
        {
          "type": "if_simple_statement",
          "named": true
        },
        {
          "type": "loop_control_keyword",
          "named": true
        },
        {
          "type": "semi_colon",
          "named": true
        },
        {
          "type": "unless_simple_statement",
          "named": true
        },
        {
          "type": "until_simple_statement",
          "named": true
        },
        {
          "type": "when_simple_statement",
          "named": true
        },
        {
          "type": "while_simple_statement",
          "named": true
        }
      ]
    }
  },
  {
    "type": "method_invocation",
    "named": true,
    "fields": {
      "args": {
        "multiple": true,
        "required": false,
        "types": [
          {
            "type": "argument",
            "named": true
          },
          {
            "type": "empty_parenthesized_argument",
            "named": true
          },
          {
            "type": "parenthesized_argument",
            "named": true
          }
        ]
      },
      "function_name": {
        "multiple": true,
        "required": false,
        "types": [
          {
            "type": "identifier",
            "named": true
          }
        ]
      },
      "object": {
        "multiple": false,
        "required": false,
        "types": [
          {
            "type": "scalar_variable",
            "named": true
          }
        ]
      },
      "object_return_value": {
        "multiple": true,
        "required": false,
        "types": [
          {
            "type": "(",
            "named": false
          },
          {
            "type": ")",
            "named": false
          },
          {
            "type": "anonymous_function",
            "named": true
          },
          {
            "type": "array",
            "named": true
          },
          {
            "type": "array_access_variable",
            "named": true
          },
          {
            "type": "array_dereference",
            "named": true
          },
          {
            "type": "array_function",
            "named": true
          },
          {
            "type": "array_ref",
            "named": true
          },
          {
            "type": "array_variable",
            "named": true
          },
          {
            "type": "binary_expression",
            "named": true
          },
          {
            "type": "bless",
            "named": true
          },
          {
            "type": "call_expression",
            "named": true
          },
          {
            "type": "call_expression_recursive",
            "named": true
          },
          {
            "type": "command_qx_quoted",
            "named": true
          },
          {
            "type": "false",
            "named": true
          },
          {
            "type": "file_handle",
            "named": true
          },
          {
            "type": "floating_point",
            "named": true
          },
          {
            "type": "goto_expression",
            "named": true
          },
          {
            "type": "grep_or_map_function",
            "named": true
          },
          {
            "type": "hash",
            "named": true
          },
          {
            "type": "hash_access_variable",
            "named": true
          },
          {
            "type": "hash_dereference",
            "named": true
          },
          {
            "type": "hash_ref",
            "named": true
          },
          {
            "type": "hash_variable",
            "named": true
          },
          {
            "type": "hexadecimal",
            "named": true
          },
          {
            "type": "integer",
            "named": true
          },
          {
            "type": "join_function",
            "named": true
          },
          {
            "type": "method_invocation",
            "named": true
          },
          {
            "type": "octal",
            "named": true
          },
          {
            "type": "package_variable",
            "named": true
          },
          {
            "type": "patter_matcher_m",
            "named": true
          },
          {
            "type": "pattern_matcher",
            "named": true
          },
          {
            "type": "push_function",
            "named": true
          },
          {
            "type": "regex_pattern_qr",
            "named": true
          },
          {
            "type": "scalar_reference",
            "named": true
          },
          {
            "type": "scalar_variable",
            "named": true
          },
          {
            "type": "scientific_notation",
            "named": true
          },
          {
            "type": "sort_function",
            "named": true
          },
          {
            "type": "special_array_variable",
            "named": true
          },
          {
            "type": "special_hash_variable",
            "named": true
          },
          {
            "type": "special_scalar_variable",
            "named": true
          },
          {
            "type": "standard_input",
            "named": true
          },
          {
            "type": "standard_input_to_identifier",
            "named": true
          },
          {
            "type": "standard_input_to_variable",
            "named": true
          },
          {
            "type": "string_double_quoted",
            "named": true
          },
          {
            "type": "string_q_quoted",
            "named": true
          },
          {
            "type": "string_qq_quoted",
            "named": true
          },
          {
            "type": "string_single_quoted",
            "named": true
          },
          {
            "type": "substitution_pattern_s",
            "named": true
          },
          {
            "type": "ternary_expression",
            "named": true
          },
          {
            "type": "to_reference",
            "named": true
          },
          {
            "type": "transliteration_tr_or_y",
            "named": true
          },
          {
            "type": "true",
            "named": true
          },
          {
            "type": "type_glob",
            "named": true
          },
          {
            "type": "unary_expression",
            "named": true
          },
          {
            "type": "unpack_function",
            "named": true
          },
          {
            "type": "word_list_qw",
            "named": true
          }
        ]
      },
      "package_name": {
        "multiple": false,
        "required": false,
        "types": [
          {
            "type": "identifier",
            "named": true
          },
          {
            "type": "package_name",
            "named": true
          },
          {
            "type": "string_single_quoted",
            "named": true
          }
        ]
      }
    },
    "children": {
      "multiple": true,
      "required": true,
      "types": [
        {
          "type": "arrow_operator",
          "named": true
        },
        {
          "type": "scalar_reference",
          "named": true
        },
        {
          "type": "scalar_variable",
          "named": true
        },
        {
          "type": "super",
          "named": true
        }
      ]
    }
  },
  {
    "type": "module_name",
    "named": true,
    "fields": {}
  },
  {
    "type": "multi_var_declaration",
    "named": true,
    "fields": {},
    "children": {
      "multiple": true,
      "required": true,
      "types": [
        {
          "type": "variable_declarator",
          "named": true
        }
      ]
    }
  },
  {
    "type": "named_block_statement",
    "named": true,
    "fields": {
      "function_name": {
        "multiple": true,
        "required": true,
        "types": [
          {
            "type": "identifier",
            "named": true
          }
        ]
      }
    },
    "children": {
      "multiple": true,
      "required": true,
      "types": [
        {
          "type": "anonymous_function",
          "named": true
        },
        {
          "type": "array",
          "named": true
        },
        {
          "type": "array_access_variable",
          "named": true
        },
        {
          "type": "array_dereference",
          "named": true
        },
        {
          "type": "array_function",
          "named": true
        },
        {
          "type": "array_ref",
          "named": true
        },
        {
          "type": "array_variable",
          "named": true
        },
        {
          "type": "bareword_import",
          "named": true
        },
        {
          "type": "binary_expression",
          "named": true
        },
        {
          "type": "bless",
          "named": true
        },
        {
          "type": "call_expression",
          "named": true
        },
        {
          "type": "call_expression_recursive",
          "named": true
        },
        {
          "type": "command_qx_quoted",
          "named": true
        },
        {
          "type": "ellipsis_statement",
          "named": true
        },
        {
          "type": "false",
          "named": true
        },
        {
          "type": "file_handle",
          "named": true
        },
        {
          "type": "floating_point",
          "named": true
        },
        {
          "type": "for_statement_1",
          "named": true
        },
        {
          "type": "for_statement_2",
          "named": true
        },
        {
          "type": "foreach_statement",
          "named": true
        },
        {
          "type": "function_definition",
          "named": true
        },
        {
          "type": "goto_expression",
          "named": true
        },
        {
          "type": "grep_or_map_function",
          "named": true
        },
        {
          "type": "hash",
          "named": true
        },
        {
          "type": "hash_access_variable",
          "named": true
        },
        {
          "type": "hash_dereference",
          "named": true
        },
        {
          "type": "hash_ref",
          "named": true
        },
        {
          "type": "hash_variable",
          "named": true
        },
        {
          "type": "hexadecimal",
          "named": true
        },
        {
          "type": "if_statement",
          "named": true
        },
        {
          "type": "integer",
          "named": true
        },
        {
          "type": "join_function",
          "named": true
        },
        {
          "type": "method_invocation",
          "named": true
        },
        {
          "type": "named_block_statement",
          "named": true
        },
        {
          "type": "octal",
          "named": true
        },
        {
          "type": "package_statement",
          "named": true
        },
        {
          "type": "package_variable",
          "named": true
        },
        {
          "type": "patter_matcher_m",
          "named": true
        },
        {
          "type": "pattern_matcher",
          "named": true
        },
        {
          "type": "pod_statement",
          "named": true
        },
        {
          "type": "push_function",
          "named": true
        },
        {
          "type": "regex_pattern_qr",
          "named": true
        },
        {
          "type": "require_statement",
          "named": true
        },
        {
          "type": "return_expression",
          "named": true
        },
        {
          "type": "scalar_reference",
          "named": true
        },
        {
          "type": "scalar_variable",
          "named": true
        },
        {
          "type": "scientific_notation",
          "named": true
        },
        {
          "type": "semi_colon",
          "named": true
        },
        {
          "type": "single_line_statement",
          "named": true
        },
        {
          "type": "sort_function",
          "named": true
        },
        {
          "type": "special_array_variable",
          "named": true
        },
        {
          "type": "special_block",
          "named": true
        },
        {
          "type": "special_hash_variable",
          "named": true
        },
        {
          "type": "special_literal",
          "named": true
        },
        {
          "type": "special_scalar_variable",
          "named": true
        },
        {
          "type": "standalone_block",
          "named": true
        },
        {
          "type": "standard_input",
          "named": true
        },
        {
          "type": "standard_input_to_identifier",
          "named": true
        },
        {
          "type": "standard_input_to_variable",
          "named": true
        },
        {
          "type": "string_double_quoted",
          "named": true
        },
        {
          "type": "string_q_quoted",
          "named": true
        },
        {
          "type": "string_qq_quoted",
          "named": true
        },
        {
          "type": "string_single_quoted",
          "named": true
        },
        {
          "type": "substitution_pattern_s",
          "named": true
        },
        {
          "type": "ternary_expression",
          "named": true
        },
        {
          "type": "to_reference",
          "named": true
        },
        {
          "type": "transliteration_tr_or_y",
          "named": true
        },
        {
          "type": "true",
          "named": true
        },
        {
          "type": "type_glob",
          "named": true
        },
        {
          "type": "unary_expression",
          "named": true
        },
        {
          "type": "unless_statement",
          "named": true
        },
        {
          "type": "unpack_function",
          "named": true
        },
        {
          "type": "until_statement",
          "named": true
        },
        {
          "type": "use_constant_statement",
          "named": true
        },
        {
          "type": "use_no_feature_statement",
          "named": true
        },
        {
          "type": "use_no_if_statement",
          "named": true
        },
        {
          "type": "use_no_statement",
          "named": true
        },
        {
          "type": "use_no_subs_statement",
          "named": true
        },
        {
          "type": "use_no_version",
          "named": true
        },
        {
          "type": "use_parent_statement",
          "named": true
        },
        {
          "type": "variable_declaration",
          "named": true
        },
        {
          "type": "while_statement",
          "named": true
        },
        {
          "type": "word_list_qw",
          "named": true
        }
      ]
    }
  },
  {
    "type": "package_name",
    "named": true,
    "fields": {},
    "children": {
      "multiple": true,
      "required": false,
      "types": [
        {
          "type": "identifier",
          "named": true
        }
      ]
    }
  },
  {
    "type": "package_statement",
    "named": true,
    "fields": {},
    "children": {
      "multiple": true,
      "required": true,
      "types": [
        {
          "type": "package_name",
          "named": true
        },
        {
          "type": "semi_colon",
          "named": true
        }
      ]
    }
  },
  {
    "type": "package_variable",
    "named": true,
    "fields": {},
    "children": {
      "multiple": true,
      "required": true,
      "types": [
        {
          "type": "package_name",
          "named": true
        },
        {
          "type": "scalar_variable",
          "named": true
        }
      ]
    }
  },
  {
    "type": "parenthesized_argument",
    "named": true,
    "fields": {},
    "children": {
      "multiple": false,
      "required": true,
      "types": [
        {
          "type": "argument",
          "named": true
        }
      ]
    }
  },
  {
    "type": "parenthesized_expression",
    "named": true,
    "fields": {},
    "children": {
      "multiple": false,
      "required": true,
      "types": [
        {
          "type": "anonymous_function",
          "named": true
        },
        {
          "type": "array",
          "named": true
        },
        {
          "type": "array_access_variable",
          "named": true
        },
        {
          "type": "array_dereference",
          "named": true
        },
        {
          "type": "array_function",
          "named": true
        },
        {
          "type": "array_ref",
          "named": true
        },
        {
          "type": "array_variable",
          "named": true
        },
        {
          "type": "binary_expression",
          "named": true
        },
        {
          "type": "bless",
          "named": true
        },
        {
          "type": "call_expression",
          "named": true
        },
        {
          "type": "call_expression_recursive",
          "named": true
        },
        {
          "type": "command_qx_quoted",
          "named": true
        },
        {
          "type": "false",
          "named": true
        },
        {
          "type": "file_handle",
          "named": true
        },
        {
          "type": "floating_point",
          "named": true
        },
        {
          "type": "goto_expression",
          "named": true
        },
        {
          "type": "grep_or_map_function",
          "named": true
        },
        {
          "type": "hash",
          "named": true
        },
        {
          "type": "hash_access_variable",
          "named": true
        },
        {
          "type": "hash_dereference",
          "named": true
        },
        {
          "type": "hash_ref",
          "named": true
        },
        {
          "type": "hash_variable",
          "named": true
        },
        {
          "type": "hexadecimal",
          "named": true
        },
        {
          "type": "integer",
          "named": true
        },
        {
          "type": "join_function",
          "named": true
        },
        {
          "type": "method_invocation",
          "named": true
        },
        {
          "type": "octal",
          "named": true
        },
        {
          "type": "package_variable",
          "named": true
        },
        {
          "type": "patter_matcher_m",
          "named": true
        },
        {
          "type": "pattern_matcher",
          "named": true
        },
        {
          "type": "push_function",
          "named": true
        },
        {
          "type": "regex_pattern_qr",
          "named": true
        },
        {
          "type": "scalar_reference",
          "named": true
        },
        {
          "type": "scalar_variable",
          "named": true
        },
        {
          "type": "scientific_notation",
          "named": true
        },
        {
          "type": "sort_function",
          "named": true
        },
        {
          "type": "special_array_variable",
          "named": true
        },
        {
          "type": "special_hash_variable",
          "named": true
        },
        {
          "type": "special_scalar_variable",
          "named": true
        },
        {
          "type": "standard_input",
          "named": true
        },
        {
          "type": "standard_input_to_identifier",
          "named": true
        },
        {
          "type": "standard_input_to_variable",
          "named": true
        },
        {
          "type": "string_double_quoted",
          "named": true
        },
        {
          "type": "string_q_quoted",
          "named": true
        },
        {
          "type": "string_qq_quoted",
          "named": true
        },
        {
          "type": "string_single_quoted",
          "named": true
        },
        {
          "type": "substitution_pattern_s",
          "named": true
        },
        {
          "type": "ternary_expression",
          "named": true
        },
        {
          "type": "to_reference",
          "named": true
        },
        {
          "type": "transliteration_tr_or_y",
          "named": true
        },
        {
          "type": "true",
          "named": true
        },
        {
          "type": "type_glob",
          "named": true
        },
        {
          "type": "unary_expression",
          "named": true
        },
        {
          "type": "unpack_function",
          "named": true
        },
        {
          "type": "word_list_qw",
          "named": true
        }
      ]
    }
  },
  {
    "type": "patter_matcher_m",
    "named": true,
    "fields": {},
    "children": {
      "multiple": true,
      "required": false,
      "types": [
        {
          "type": "escape_sequence",
          "named": true
        },
        {
          "type": "interpolation",
          "named": true
        },
        {
          "type": "regex_option",
          "named": true
        }
      ]
    }
  },
  {
    "type": "pattern_matcher",
    "named": true,
    "fields": {},
    "children": {
      "multiple": true,
      "required": true,
      "types": [
        {
          "type": "regex_option",
          "named": true
        },
        {
          "type": "regex_pattern",
          "named": true
        }
      ]
    }
  },
  {
    "type": "pod_statement",
    "named": true,
    "fields": {}
  },
  {
    "type": "push_function",
    "named": true,
    "fields": {},
    "children": {
      "multiple": true,
      "required": true,
      "types": [
        {
          "type": "anonymous_function",
          "named": true
        },
        {
          "type": "array",
          "named": true
        },
        {
          "type": "array_access_variable",
          "named": true
        },
        {
          "type": "array_dereference",
          "named": true
        },
        {
          "type": "array_function",
          "named": true
        },
        {
          "type": "array_ref",
          "named": true
        },
        {
          "type": "array_variable",
          "named": true
        },
        {
          "type": "binary_expression",
          "named": true
        },
        {
          "type": "bless",
          "named": true
        },
        {
          "type": "call_expression",
          "named": true
        },
        {
          "type": "call_expression_recursive",
          "named": true
        },
        {
          "type": "command_qx_quoted",
          "named": true
        },
        {
          "type": "false",
          "named": true
        },
        {
          "type": "file_handle",
          "named": true
        },
        {
          "type": "floating_point",
          "named": true
        },
        {
          "type": "goto_expression",
          "named": true
        },
        {
          "type": "grep_or_map_function",
          "named": true
        },
        {
          "type": "hash",
          "named": true
        },
        {
          "type": "hash_access_variable",
          "named": true
        },
        {
          "type": "hash_dereference",
          "named": true
        },
        {
          "type": "hash_ref",
          "named": true
        },
        {
          "type": "hash_variable",
          "named": true
        },
        {
          "type": "hexadecimal",
          "named": true
        },
        {
          "type": "integer",
          "named": true
        },
        {
          "type": "join_function",
          "named": true
        },
        {
          "type": "method_invocation",
          "named": true
        },
        {
          "type": "octal",
          "named": true
        },
        {
          "type": "package_variable",
          "named": true
        },
        {
          "type": "patter_matcher_m",
          "named": true
        },
        {
          "type": "pattern_matcher",
          "named": true
        },
        {
          "type": "push",
          "named": true
        },
        {
          "type": "push_function",
          "named": true
        },
        {
          "type": "regex_pattern_qr",
          "named": true
        },
        {
          "type": "scalar_reference",
          "named": true
        },
        {
          "type": "scalar_variable",
          "named": true
        },
        {
          "type": "scientific_notation",
          "named": true
        },
        {
          "type": "sort_function",
          "named": true
        },
        {
          "type": "special_array_variable",
          "named": true
        },
        {
          "type": "special_hash_variable",
          "named": true
        },
        {
          "type": "special_scalar_variable",
          "named": true
        },
        {
          "type": "standard_input",
          "named": true
        },
        {
          "type": "standard_input_to_identifier",
          "named": true
        },
        {
          "type": "standard_input_to_variable",
          "named": true
        },
        {
          "type": "string_double_quoted",
          "named": true
        },
        {
          "type": "string_q_quoted",
          "named": true
        },
        {
          "type": "string_qq_quoted",
          "named": true
        },
        {
          "type": "string_single_quoted",
          "named": true
        },
        {
          "type": "substitution_pattern_s",
          "named": true
        },
        {
          "type": "ternary_expression",
          "named": true
        },
        {
          "type": "to_reference",
          "named": true
        },
        {
          "type": "transliteration_tr_or_y",
          "named": true
        },
        {
          "type": "true",
          "named": true
        },
        {
          "type": "type_glob",
          "named": true
        },
        {
          "type": "unary_expression",
          "named": true
        },
        {
          "type": "unpack_function",
          "named": true
        },
        {
          "type": "word_list_qw",
          "named": true
        }
      ]
    }
  },
  {
    "type": "regex_pattern",
    "named": true,
    "fields": {}
  },
  {
    "type": "regex_pattern_qr",
    "named": true,
    "fields": {},
    "children": {
      "multiple": true,
      "required": false,
      "types": [
        {
          "type": "regex_option",
          "named": true
        },
        {
          "type": "regex_pattern",
          "named": true
        }
      ]
    }
  },
  {
    "type": "require_statement",
    "named": true,
    "fields": {},
    "children": {
      "multiple": true,
      "required": true,
      "types": [
        {
          "type": "package_name",
          "named": true
        },
        {
          "type": "semi_colon",
          "named": true
        }
      ]
    }
  },
  {
    "type": "return_expression",
    "named": true,
    "fields": {},
    "children": {
      "multiple": false,
      "required": false,
      "types": [
        {
          "type": "anonymous_function",
          "named": true
        },
        {
          "type": "array",
          "named": true
        },
        {
          "type": "array_access_variable",
          "named": true
        },
        {
          "type": "array_dereference",
          "named": true
        },
        {
          "type": "array_function",
          "named": true
        },
        {
          "type": "array_ref",
          "named": true
        },
        {
          "type": "array_variable",
          "named": true
        },
        {
          "type": "binary_expression",
          "named": true
        },
        {
          "type": "bless",
          "named": true
        },
        {
          "type": "call_expression",
          "named": true
        },
        {
          "type": "call_expression_recursive",
          "named": true
        },
        {
          "type": "command_qx_quoted",
          "named": true
        },
        {
          "type": "false",
          "named": true
        },
        {
          "type": "file_handle",
          "named": true
        },
        {
          "type": "floating_point",
          "named": true
        },
        {
          "type": "goto_expression",
          "named": true
        },
        {
          "type": "grep_or_map_function",
          "named": true
        },
        {
          "type": "hash",
          "named": true
        },
        {
          "type": "hash_access_variable",
          "named": true
        },
        {
          "type": "hash_dereference",
          "named": true
        },
        {
          "type": "hash_ref",
          "named": true
        },
        {
          "type": "hash_variable",
          "named": true
        },
        {
          "type": "hexadecimal",
          "named": true
        },
        {
          "type": "integer",
          "named": true
        },
        {
          "type": "join_function",
          "named": true
        },
        {
          "type": "method_invocation",
          "named": true
        },
        {
          "type": "octal",
          "named": true
        },
        {
          "type": "package_variable",
          "named": true
        },
        {
          "type": "patter_matcher_m",
          "named": true
        },
        {
          "type": "pattern_matcher",
          "named": true
        },
        {
          "type": "push_function",
          "named": true
        },
        {
          "type": "regex_pattern_qr",
          "named": true
        },
        {
          "type": "scalar_reference",
          "named": true
        },
        {
          "type": "scalar_variable",
          "named": true
        },
        {
          "type": "scientific_notation",
          "named": true
        },
        {
          "type": "sort_function",
          "named": true
        },
        {
          "type": "special_array_variable",
          "named": true
        },
        {
          "type": "special_hash_variable",
          "named": true
        },
        {
          "type": "special_scalar_variable",
          "named": true
        },
        {
          "type": "standard_input",
          "named": true
        },
        {
          "type": "standard_input_to_identifier",
          "named": true
        },
        {
          "type": "standard_input_to_variable",
          "named": true
        },
        {
          "type": "string_double_quoted",
          "named": true
        },
        {
          "type": "string_q_quoted",
          "named": true
        },
        {
          "type": "string_qq_quoted",
          "named": true
        },
        {
          "type": "string_single_quoted",
          "named": true
        },
        {
          "type": "substitution_pattern_s",
          "named": true
        },
        {
          "type": "ternary_expression",
          "named": true
        },
        {
          "type": "to_reference",
          "named": true
        },
        {
          "type": "transliteration_tr_or_y",
          "named": true
        },
        {
          "type": "true",
          "named": true
        },
        {
          "type": "type_glob",
          "named": true
        },
        {
          "type": "unary_expression",
          "named": true
        },
        {
          "type": "unpack_function",
          "named": true
        },
        {
          "type": "word_list_qw",
          "named": true
        }
      ]
    }
  },
  {
    "type": "scalar_reference",
    "named": true,
    "fields": {},
    "children": {
      "multiple": false,
      "required": true,
      "types": [
        {
          "type": "call_expression",
          "named": true
        },
        {
          "type": "to_reference",
          "named": true
        }
      ]
    }
  },
  {
    "type": "scalar_variable",
    "named": true,
    "fields": {}
  },
  {
    "type": "scope",
    "named": true,
    "fields": {}
  },
  {
    "type": "single_line_statement",
    "named": true,
    "fields": {},
    "children": {
      "multiple": true,
      "required": true,
      "types": [
        {
          "type": "anonymous_function",
          "named": true
        },
        {
          "type": "array",
          "named": true
        },
        {
          "type": "array_access_variable",
          "named": true
        },
        {
          "type": "array_dereference",
          "named": true
        },
        {
          "type": "array_function",
          "named": true
        },
        {
          "type": "array_ref",
          "named": true
        },
        {
          "type": "array_variable",
          "named": true
        },
        {
          "type": "binary_expression",
          "named": true
        },
        {
          "type": "bless",
          "named": true
        },
        {
          "type": "call_expression",
          "named": true
        },
        {
          "type": "call_expression_recursive",
          "named": true
        },
        {
          "type": "command_qx_quoted",
          "named": true
        },
        {
          "type": "false",
          "named": true
        },
        {
          "type": "file_handle",
          "named": true
        },
        {
          "type": "floating_point",
          "named": true
        },
        {
          "type": "for_simple_statement",
          "named": true
        },
        {
          "type": "foreach_simple_statement",
          "named": true
        },
        {
          "type": "goto_expression",
          "named": true
        },
        {
          "type": "grep_or_map_function",
          "named": true
        },
        {
          "type": "hash",
          "named": true
        },
        {
          "type": "hash_access_variable",
          "named": true
        },
        {
          "type": "hash_dereference",
          "named": true
        },
        {
          "type": "hash_ref",
          "named": true
        },
        {
          "type": "hash_variable",
          "named": true
        },
        {
          "type": "hexadecimal",
          "named": true
        },
        {
          "type": "if_simple_statement",
          "named": true
        },
        {
          "type": "integer",
          "named": true
        },
        {
          "type": "join_function",
          "named": true
        },
        {
          "type": "method_invocation",
          "named": true
        },
        {
          "type": "octal",
          "named": true
        },
        {
          "type": "package_variable",
          "named": true
        },
        {
          "type": "patter_matcher_m",
          "named": true
        },
        {
          "type": "pattern_matcher",
          "named": true
        },
        {
          "type": "push_function",
          "named": true
        },
        {
          "type": "regex_pattern_qr",
          "named": true
        },
        {
          "type": "return_expression",
          "named": true
        },
        {
          "type": "scalar_reference",
          "named": true
        },
        {
          "type": "scalar_variable",
          "named": true
        },
        {
          "type": "scientific_notation",
          "named": true
        },
        {
          "type": "sort_function",
          "named": true
        },
        {
          "type": "special_array_variable",
          "named": true
        },
        {
          "type": "special_hash_variable",
          "named": true
        },
        {
          "type": "special_scalar_variable",
          "named": true
        },
        {
          "type": "standard_input",
          "named": true
        },
        {
          "type": "standard_input_to_identifier",
          "named": true
        },
        {
          "type": "standard_input_to_variable",
          "named": true
        },
        {
          "type": "string_double_quoted",
          "named": true
        },
        {
          "type": "string_q_quoted",
          "named": true
        },
        {
          "type": "string_qq_quoted",
          "named": true
        },
        {
          "type": "string_single_quoted",
          "named": true
        },
        {
          "type": "substitution_pattern_s",
          "named": true
        },
        {
          "type": "ternary_expression",
          "named": true
        },
        {
          "type": "to_reference",
          "named": true
        },
        {
          "type": "transliteration_tr_or_y",
          "named": true
        },
        {
          "type": "true",
          "named": true
        },
        {
          "type": "type_glob",
          "named": true
        },
        {
          "type": "unary_expression",
          "named": true
        },
        {
          "type": "unless_simple_statement",
          "named": true
        },
        {
          "type": "unpack_function",
          "named": true
        },
        {
          "type": "until_simple_statement",
          "named": true
        },
        {
          "type": "when_simple_statement",
          "named": true
        },
        {
          "type": "while_simple_statement",
          "named": true
        },
        {
          "type": "word_list_qw",
          "named": true
        }
      ]
    }
  },
  {
    "type": "single_var_declaration",
    "named": true,
    "fields": {
      "name": {
        "multiple": false,
        "required": false,
        "types": [
          {
            "type": "array_variable",
            "named": true
          },
          {
            "type": "hash_variable",
            "named": true
          },
          {
            "type": "scalar_variable",
            "named": true
          }
        ]
      }
    }
  },
  {
    "type": "sort_function",
    "named": true,
    "fields": {},
    "children": {
      "multiple": true,
      "required": true,
      "types": [
        {
          "type": "anonymous_function",
          "named": true
        },
        {
          "type": "array",
          "named": true
        },
        {
          "type": "array_access_variable",
          "named": true
        },
        {
          "type": "array_dereference",
          "named": true
        },
        {
          "type": "array_function",
          "named": true
        },
        {
          "type": "array_ref",
          "named": true
        },
        {
          "type": "array_variable",
          "named": true
        },
        {
          "type": "binary_expression",
          "named": true
        },
        {
          "type": "bless",
          "named": true
        },
        {
          "type": "call_expression",
          "named": true
        },
        {
          "type": "call_expression_recursive",
          "named": true
        },
        {
          "type": "command_qx_quoted",
          "named": true
        },
        {
          "type": "false",
          "named": true
        },
        {
          "type": "file_handle",
          "named": true
        },
        {
          "type": "floating_point",
          "named": true
        },
        {
          "type": "goto_expression",
          "named": true
        },
        {
          "type": "grep_or_map_function",
          "named": true
        },
        {
          "type": "hash",
          "named": true
        },
        {
          "type": "hash_access_variable",
          "named": true
        },
        {
          "type": "hash_dereference",
          "named": true
        },
        {
          "type": "hash_ref",
          "named": true
        },
        {
          "type": "hash_variable",
          "named": true
        },
        {
          "type": "hexadecimal",
          "named": true
        },
        {
          "type": "integer",
          "named": true
        },
        {
          "type": "join_function",
          "named": true
        },
        {
          "type": "list_block",
          "named": true
        },
        {
          "type": "method_invocation",
          "named": true
        },
        {
          "type": "octal",
          "named": true
        },
        {
          "type": "package_variable",
          "named": true
        },
        {
          "type": "patter_matcher_m",
          "named": true
        },
        {
          "type": "pattern_matcher",
          "named": true
        },
        {
          "type": "push_function",
          "named": true
        },
        {
          "type": "regex_pattern_qr",
          "named": true
        },
        {
          "type": "scalar_reference",
          "named": true
        },
        {
          "type": "scalar_variable",
          "named": true
        },
        {
          "type": "scientific_notation",
          "named": true
        },
        {
          "type": "sort",
          "named": true
        },
        {
          "type": "sort_function",
          "named": true
        },
        {
          "type": "special_array_variable",
          "named": true
        },
        {
          "type": "special_hash_variable",
          "named": true
        },
        {
          "type": "special_scalar_variable",
          "named": true
        },
        {
          "type": "standard_input",
          "named": true
        },
        {
          "type": "standard_input_to_identifier",
          "named": true
        },
        {
          "type": "standard_input_to_variable",
          "named": true
        },
        {
          "type": "string_double_quoted",
          "named": true
        },
        {
          "type": "string_q_quoted",
          "named": true
        },
        {
          "type": "string_qq_quoted",
          "named": true
        },
        {
          "type": "string_single_quoted",
          "named": true
        },
        {
          "type": "substitution_pattern_s",
          "named": true
        },
        {
          "type": "ternary_expression",
          "named": true
        },
        {
          "type": "to_reference",
          "named": true
        },
        {
          "type": "transliteration_tr_or_y",
          "named": true
        },
        {
          "type": "true",
          "named": true
        },
        {
          "type": "type_glob",
          "named": true
        },
        {
          "type": "unary_expression",
          "named": true
        },
        {
          "type": "unpack_function",
          "named": true
        },
        {
          "type": "word_list_qw",
          "named": true
        }
      ]
    }
  },
  {
    "type": "source_file",
    "named": true,
    "fields": {},
    "children": {
      "multiple": true,
      "required": false,
      "types": [
        {
          "type": "anonymous_function",
          "named": true
        },
        {
          "type": "array",
          "named": true
        },
        {
          "type": "array_access_variable",
          "named": true
        },
        {
          "type": "array_dereference",
          "named": true
        },
        {
          "type": "array_function",
          "named": true
        },
        {
          "type": "array_ref",
          "named": true
        },
        {
          "type": "array_variable",
          "named": true
        },
        {
          "type": "bareword_import",
          "named": true
        },
        {
          "type": "binary_expression",
          "named": true
        },
        {
          "type": "bless",
          "named": true
        },
        {
          "type": "call_expression",
          "named": true
        },
        {
          "type": "call_expression_recursive",
          "named": true
        },
        {
          "type": "command_qx_quoted",
          "named": true
        },
        {
          "type": "ellipsis_statement",
          "named": true
        },
        {
          "type": "false",
          "named": true
        },
        {
          "type": "file_handle",
          "named": true
        },
        {
          "type": "floating_point",
          "named": true
        },
        {
          "type": "for_statement_1",
          "named": true
        },
        {
          "type": "for_statement_2",
          "named": true
        },
        {
          "type": "foreach_statement",
          "named": true
        },
        {
          "type": "function_definition",
          "named": true
        },
        {
          "type": "goto_expression",
          "named": true
        },
        {
          "type": "grep_or_map_function",
          "named": true
        },
        {
          "type": "hash",
          "named": true
        },
        {
          "type": "hash_access_variable",
          "named": true
        },
        {
          "type": "hash_dereference",
          "named": true
        },
        {
          "type": "hash_ref",
          "named": true
        },
        {
          "type": "hash_variable",
          "named": true
        },
        {
          "type": "hexadecimal",
          "named": true
        },
        {
          "type": "if_statement",
          "named": true
        },
        {
          "type": "integer",
          "named": true
        },
        {
          "type": "join_function",
          "named": true
        },
        {
          "type": "method_invocation",
          "named": true
        },
        {
          "type": "named_block_statement",
          "named": true
        },
        {
          "type": "octal",
          "named": true
        },
        {
          "type": "package_statement",
          "named": true
        },
        {
          "type": "package_variable",
          "named": true
        },
        {
          "type": "patter_matcher_m",
          "named": true
        },
        {
          "type": "pattern_matcher",
          "named": true
        },
        {
          "type": "pod_statement",
          "named": true
        },
        {
          "type": "push_function",
          "named": true
        },
        {
          "type": "regex_pattern_qr",
          "named": true
        },
        {
          "type": "require_statement",
          "named": true
        },
        {
          "type": "scalar_reference",
          "named": true
        },
        {
          "type": "scalar_variable",
          "named": true
        },
        {
          "type": "scientific_notation",
          "named": true
        },
        {
          "type": "semi_colon",
          "named": true
        },
        {
          "type": "single_line_statement",
          "named": true
        },
        {
          "type": "sort_function",
          "named": true
        },
        {
          "type": "special_array_variable",
          "named": true
        },
        {
          "type": "special_block",
          "named": true
        },
        {
          "type": "special_hash_variable",
          "named": true
        },
        {
          "type": "special_literal",
          "named": true
        },
        {
          "type": "special_scalar_variable",
          "named": true
        },
        {
          "type": "standalone_block",
          "named": true
        },
        {
          "type": "standard_input",
          "named": true
        },
        {
          "type": "standard_input_to_identifier",
          "named": true
        },
        {
          "type": "standard_input_to_variable",
          "named": true
        },
        {
          "type": "string_double_quoted",
          "named": true
        },
        {
          "type": "string_q_quoted",
          "named": true
        },
        {
          "type": "string_qq_quoted",
          "named": true
        },
        {
          "type": "string_single_quoted",
          "named": true
        },
        {
          "type": "substitution_pattern_s",
          "named": true
        },
        {
          "type": "ternary_expression",
          "named": true
        },
        {
          "type": "to_reference",
          "named": true
        },
        {
          "type": "transliteration_tr_or_y",
          "named": true
        },
        {
          "type": "true",
          "named": true
        },
        {
          "type": "type_glob",
          "named": true
        },
        {
          "type": "unary_expression",
          "named": true
        },
        {
          "type": "unless_statement",
          "named": true
        },
        {
          "type": "unpack_function",
          "named": true
        },
        {
          "type": "until_statement",
          "named": true
        },
        {
          "type": "use_constant_statement",
          "named": true
        },
        {
          "type": "use_no_feature_statement",
          "named": true
        },
        {
          "type": "use_no_if_statement",
          "named": true
        },
        {
          "type": "use_no_statement",
          "named": true
        },
        {
          "type": "use_no_subs_statement",
          "named": true
        },
        {
          "type": "use_no_version",
          "named": true
        },
        {
          "type": "use_parent_statement",
          "named": true
        },
        {
          "type": "variable_declaration",
          "named": true
        },
        {
          "type": "while_statement",
          "named": true
        },
        {
          "type": "word_list_qw",
          "named": true
        }
      ]
    }
  },
  {
    "type": "special_array_variable",
    "named": true,
    "fields": {}
  },
  {
    "type": "special_block",
    "named": true,
    "fields": {
      "body": {
        "multiple": false,
        "required": true,
        "types": [
          {
            "type": "block",
            "named": true
          }
        ]
      }
    }
  },
  {
    "type": "special_hash_variable",
    "named": true,
    "fields": {}
  },
  {
    "type": "special_literal",
    "named": true,
    "fields": {}
  },
  {
    "type": "special_scalar_variable",
    "named": true,
    "fields": {}
  },
  {
    "type": "standalone_block",
    "named": true,
    "fields": {
      "body": {
        "multiple": false,
        "required": false,
        "types": [
          {
            "type": "block",
            "named": true
          }
        ]
      },
      "label": {
        "multiple": false,
        "required": false,
        "types": [
          {
            "type": "identifier",
            "named": true
          }
        ]
      }
    },
    "children": {
      "multiple": true,
      "required": false,
      "types": [
        {
          "type": "anonymous_function",
          "named": true
        },
        {
          "type": "array",
          "named": true
        },
        {
          "type": "array_access_variable",
          "named": true
        },
        {
          "type": "array_dereference",
          "named": true
        },
        {
          "type": "array_function",
          "named": true
        },
        {
          "type": "array_ref",
          "named": true
        },
        {
          "type": "array_variable",
          "named": true
        },
        {
          "type": "bareword_import",
          "named": true
        },
        {
          "type": "binary_expression",
          "named": true
        },
        {
          "type": "bless",
          "named": true
        },
        {
          "type": "call_expression",
          "named": true
        },
        {
          "type": "call_expression_recursive",
          "named": true
        },
        {
          "type": "command_qx_quoted",
          "named": true
        },
        {
          "type": "ellipsis_statement",
          "named": true
        },
        {
          "type": "false",
          "named": true
        },
        {
          "type": "file_handle",
          "named": true
        },
        {
          "type": "floating_point",
          "named": true
        },
        {
          "type": "for_statement_1",
          "named": true
        },
        {
          "type": "for_statement_2",
          "named": true
        },
        {
          "type": "foreach_statement",
          "named": true
        },
        {
          "type": "function_definition",
          "named": true
        },
        {
          "type": "goto_expression",
          "named": true
        },
        {
          "type": "grep_or_map_function",
          "named": true
        },
        {
          "type": "hash",
          "named": true
        },
        {
          "type": "hash_access_variable",
          "named": true
        },
        {
          "type": "hash_dereference",
          "named": true
        },
        {
          "type": "hash_ref",
          "named": true
        },
        {
          "type": "hash_variable",
          "named": true
        },
        {
          "type": "hexadecimal",
          "named": true
        },
        {
          "type": "if_statement",
          "named": true
        },
        {
          "type": "integer",
          "named": true
        },
        {
          "type": "join_function",
          "named": true
        },
        {
          "type": "loop_control_statement",
          "named": true
        },
        {
          "type": "method_invocation",
          "named": true
        },
        {
          "type": "named_block_statement",
          "named": true
        },
        {
          "type": "octal",
          "named": true
        },
        {
          "type": "package_statement",
          "named": true
        },
        {
          "type": "package_variable",
          "named": true
        },
        {
          "type": "patter_matcher_m",
          "named": true
        },
        {
          "type": "pattern_matcher",
          "named": true
        },
        {
          "type": "pod_statement",
          "named": true
        },
        {
          "type": "push_function",
          "named": true
        },
        {
          "type": "regex_pattern_qr",
          "named": true
        },
        {
          "type": "require_statement",
          "named": true
        },
        {
          "type": "return_expression",
          "named": true
        },
        {
          "type": "scalar_reference",
          "named": true
        },
        {
          "type": "scalar_variable",
          "named": true
        },
        {
          "type": "scientific_notation",
          "named": true
        },
        {
          "type": "semi_colon",
          "named": true
        },
        {
          "type": "single_line_statement",
          "named": true
        },
        {
          "type": "sort_function",
          "named": true
        },
        {
          "type": "special_array_variable",
          "named": true
        },
        {
          "type": "special_block",
          "named": true
        },
        {
          "type": "special_hash_variable",
          "named": true
        },
        {
          "type": "special_literal",
          "named": true
        },
        {
          "type": "special_scalar_variable",
          "named": true
        },
        {
          "type": "standalone_block",
          "named": true
        },
        {
          "type": "standard_input",
          "named": true
        },
        {
          "type": "standard_input_to_identifier",
          "named": true
        },
        {
          "type": "standard_input_to_variable",
          "named": true
        },
        {
          "type": "string_double_quoted",
          "named": true
        },
        {
          "type": "string_q_quoted",
          "named": true
        },
        {
          "type": "string_qq_quoted",
          "named": true
        },
        {
          "type": "string_single_quoted",
          "named": true
        },
        {
          "type": "substitution_pattern_s",
          "named": true
        },
        {
          "type": "ternary_expression",
          "named": true
        },
        {
          "type": "to_reference",
          "named": true
        },
        {
          "type": "transliteration_tr_or_y",
          "named": true
        },
        {
          "type": "true",
          "named": true
        },
        {
          "type": "type_glob",
          "named": true
        },
        {
          "type": "unary_expression",
          "named": true
        },
        {
          "type": "unless_statement",
          "named": true
        },
        {
          "type": "unpack_function",
          "named": true
        },
        {
          "type": "until_statement",
          "named": true
        },
        {
          "type": "use_constant_statement",
          "named": true
        },
        {
          "type": "use_no_feature_statement",
          "named": true
        },
        {
          "type": "use_no_if_statement",
          "named": true
        },
        {
          "type": "use_no_statement",
          "named": true
        },
        {
          "type": "use_no_subs_statement",
          "named": true
        },
        {
          "type": "use_no_version",
          "named": true
        },
        {
          "type": "use_parent_statement",
          "named": true
        },
        {
          "type": "variable_declaration",
          "named": true
        },
        {
          "type": "while_statement",
          "named": true
        },
        {
          "type": "word_list_qw",
          "named": true
        }
      ]
    }
  },
  {
    "type": "standard_input",
    "named": true,
    "fields": {}
  },
  {
    "type": "standard_input_to_identifier",
    "named": true,
    "fields": {},
    "children": {
      "multiple": false,
      "required": true,
      "types": [
        {
          "type": "identifier",
          "named": true
        }
      ]
    }
  },
  {
    "type": "standard_input_to_variable",
    "named": true,
    "fields": {},
    "children": {
      "multiple": false,
      "required": true,
      "types": [
        {
          "type": "scalar_variable",
          "named": true
        }
      ]
    }
  },
  {
    "type": "string_double_quoted",
    "named": true,
    "fields": {},
    "children": {
      "multiple": true,
      "required": false,
      "types": [
        {
          "type": "escape_sequence",
          "named": true
        },
        {
          "type": "interpolation",
          "named": true
        }
      ]
    }
  },
  {
    "type": "string_q_quoted",
    "named": true,
    "fields": {}
  },
  {
    "type": "string_qq_quoted",
    "named": true,
    "fields": {},
    "children": {
      "multiple": true,
      "required": true,
      "types": [
        {
          "type": "end_delimiter",
          "named": true
        },
        {
          "type": "escape_sequence",
          "named": true
        },
        {
          "type": "interpolation",
          "named": true
        },
        {
          "type": "start_delimiter",
          "named": true
        },
        {
          "type": "string_single_quoted",
          "named": true
        }
      ]
    }
  },
  {
    "type": "string_single_quoted",
    "named": true,
    "fields": {}
  },
  {
    "type": "substitution_pattern_s",
    "named": true,
    "fields": {
      "regex_option": {
        "multiple": false,
        "required": false,
        "types": [
          {
            "type": "regex_option_for_substitution",
            "named": true
          }
        ]
      },
      "replace": {
        "multiple": false,
        "required": false,
        "types": [
          {
            "type": "identifier_2",
            "named": true
          }
        ]
      }
    },
    "children": {
      "multiple": false,
      "required": false,
      "types": [
        {
          "type": "regex_pattern",
          "named": true
        }
      ]
    }
  },
  {
    "type": "ternary_expression",
    "named": true,
    "fields": {
      "condition": {
        "multiple": true,
        "required": true,
        "types": [
          {
            "type": "(",
            "named": false
          },
          {
            "type": ")",
            "named": false
          },
          {
            "type": "anonymous_function",
            "named": true
          },
          {
            "type": "array",
            "named": true
          },
          {
            "type": "array_access_variable",
            "named": true
          },
          {
            "type": "array_dereference",
            "named": true
          },
          {
            "type": "array_function",
            "named": true
          },
          {
            "type": "array_ref",
            "named": true
          },
          {
            "type": "array_variable",
            "named": true
          },
          {
            "type": "binary_expression",
            "named": true
          },
          {
            "type": "bless",
            "named": true
          },
          {
            "type": "call_expression",
            "named": true
          },
          {
            "type": "call_expression_recursive",
            "named": true
          },
          {
            "type": "command_qx_quoted",
            "named": true
          },
          {
            "type": "false",
            "named": true
          },
          {
            "type": "file_handle",
            "named": true
          },
          {
            "type": "floating_point",
            "named": true
          },
          {
            "type": "goto_expression",
            "named": true
          },
          {
            "type": "grep_or_map_function",
            "named": true
          },
          {
            "type": "hash",
            "named": true
          },
          {
            "type": "hash_access_variable",
            "named": true
          },
          {
            "type": "hash_dereference",
            "named": true
          },
          {
            "type": "hash_ref",
            "named": true
          },
          {
            "type": "hash_variable",
            "named": true
          },
          {
            "type": "hexadecimal",
            "named": true
          },
          {
            "type": "integer",
            "named": true
          },
          {
            "type": "join_function",
            "named": true
          },
          {
            "type": "method_invocation",
            "named": true
          },
          {
            "type": "octal",
            "named": true
          },
          {
            "type": "package_variable",
            "named": true
          },
          {
            "type": "patter_matcher_m",
            "named": true
          },
          {
            "type": "pattern_matcher",
            "named": true
          },
          {
            "type": "push_function",
            "named": true
          },
          {
            "type": "regex_pattern_qr",
            "named": true
          },
          {
            "type": "scalar_reference",
            "named": true
          },
          {
            "type": "scalar_variable",
            "named": true
          },
          {
            "type": "scientific_notation",
            "named": true
          },
          {
            "type": "sort_function",
            "named": true
          },
          {
            "type": "special_array_variable",
            "named": true
          },
          {
            "type": "special_hash_variable",
            "named": true
          },
          {
            "type": "special_scalar_variable",
            "named": true
          },
          {
            "type": "standard_input",
            "named": true
          },
          {
            "type": "standard_input_to_identifier",
            "named": true
          },
          {
            "type": "standard_input_to_variable",
            "named": true
          },
          {
            "type": "string_double_quoted",
            "named": true
          },
          {
            "type": "string_q_quoted",
            "named": true
          },
          {
            "type": "string_qq_quoted",
            "named": true
          },
          {
            "type": "string_single_quoted",
            "named": true
          },
          {
            "type": "substitution_pattern_s",
            "named": true
          },
          {
            "type": "ternary_expression",
            "named": true
          },
          {
            "type": "to_reference",
            "named": true
          },
          {
            "type": "transliteration_tr_or_y",
            "named": true
          },
          {
            "type": "true",
            "named": true
          },
          {
            "type": "type_glob",
            "named": true
          },
          {
            "type": "unary_expression",
            "named": true
          },
          {
            "type": "unpack_function",
            "named": true
          },
          {
            "type": "word_list_qw",
            "named": true
          }
        ]
      },
      "false": {
        "multiple": true,
        "required": true,
        "types": [
          {
            "type": "(",
            "named": false
          },
          {
            "type": ")",
            "named": false
          },
          {
            "type": "anonymous_function",
            "named": true
          },
          {
            "type": "array",
            "named": true
          },
          {
            "type": "array_access_variable",
            "named": true
          },
          {
            "type": "array_dereference",
            "named": true
          },
          {
            "type": "array_function",
            "named": true
          },
          {
            "type": "array_ref",
            "named": true
          },
          {
            "type": "array_variable",
            "named": true
          },
          {
            "type": "binary_expression",
            "named": true
          },
          {
            "type": "bless",
            "named": true
          },
          {
            "type": "call_expression",
            "named": true
          },
          {
            "type": "call_expression_recursive",
            "named": true
          },
          {
            "type": "command_qx_quoted",
            "named": true
          },
          {
            "type": "false",
            "named": true
          },
          {
            "type": "file_handle",
            "named": true
          },
          {
            "type": "floating_point",
            "named": true
          },
          {
            "type": "goto_expression",
            "named": true
          },
          {
            "type": "grep_or_map_function",
            "named": true
          },
          {
            "type": "hash",
            "named": true
          },
          {
            "type": "hash_access_variable",
            "named": true
          },
          {
            "type": "hash_dereference",
            "named": true
          },
          {
            "type": "hash_ref",
            "named": true
          },
          {
            "type": "hash_variable",
            "named": true
          },
          {
            "type": "hexadecimal",
            "named": true
          },
          {
            "type": "integer",
            "named": true
          },
          {
            "type": "join_function",
            "named": true
          },
          {
            "type": "method_invocation",
            "named": true
          },
          {
            "type": "octal",
            "named": true
          },
          {
            "type": "package_variable",
            "named": true
          },
          {
            "type": "patter_matcher_m",
            "named": true
          },
          {
            "type": "pattern_matcher",
            "named": true
          },
          {
            "type": "push_function",
            "named": true
          },
          {
            "type": "regex_pattern_qr",
            "named": true
          },
          {
            "type": "scalar_reference",
            "named": true
          },
          {
            "type": "scalar_variable",
            "named": true
          },
          {
            "type": "scientific_notation",
            "named": true
          },
          {
            "type": "sort_function",
            "named": true
          },
          {
            "type": "special_array_variable",
            "named": true
          },
          {
            "type": "special_hash_variable",
            "named": true
          },
          {
            "type": "special_scalar_variable",
            "named": true
          },
          {
            "type": "standard_input",
            "named": true
          },
          {
            "type": "standard_input_to_identifier",
            "named": true
          },
          {
            "type": "standard_input_to_variable",
            "named": true
          },
          {
            "type": "string_double_quoted",
            "named": true
          },
          {
            "type": "string_q_quoted",
            "named": true
          },
          {
            "type": "string_qq_quoted",
            "named": true
          },
          {
            "type": "string_single_quoted",
            "named": true
          },
          {
            "type": "substitution_pattern_s",
            "named": true
          },
          {
            "type": "ternary_expression",
            "named": true
          },
          {
            "type": "to_reference",
            "named": true
          },
          {
            "type": "transliteration_tr_or_y",
            "named": true
          },
          {
            "type": "true",
            "named": true
          },
          {
            "type": "type_glob",
            "named": true
          },
          {
            "type": "unary_expression",
            "named": true
          },
          {
            "type": "unpack_function",
            "named": true
          },
          {
            "type": "word_list_qw",
            "named": true
          }
        ]
      },
      "operator": {
        "multiple": true,
        "required": true,
        "types": [
          {
            "type": ":",
            "named": false
          },
          {
            "type": "?",
            "named": false
          }
        ]
      },
      "true": {
        "multiple": true,
        "required": true,
        "types": [
          {
            "type": "(",
            "named": false
          },
          {
            "type": ")",
            "named": false
          },
          {
            "type": "anonymous_function",
            "named": true
          },
          {
            "type": "array",
            "named": true
          },
          {
            "type": "array_access_variable",
            "named": true
          },
          {
            "type": "array_dereference",
            "named": true
          },
          {
            "type": "array_function",
            "named": true
          },
          {
            "type": "array_ref",
            "named": true
          },
          {
            "type": "array_variable",
            "named": true
          },
          {
            "type": "binary_expression",
            "named": true
          },
          {
            "type": "bless",
            "named": true
          },
          {
            "type": "call_expression",
            "named": true
          },
          {
            "type": "call_expression_recursive",
            "named": true
          },
          {
            "type": "command_qx_quoted",
            "named": true
          },
          {
            "type": "false",
            "named": true
          },
          {
            "type": "file_handle",
            "named": true
          },
          {
            "type": "floating_point",
            "named": true
          },
          {
            "type": "goto_expression",
            "named": true
          },
          {
            "type": "grep_or_map_function",
            "named": true
          },
          {
            "type": "hash",
            "named": true
          },
          {
            "type": "hash_access_variable",
            "named": true
          },
          {
            "type": "hash_dereference",
            "named": true
          },
          {
            "type": "hash_ref",
            "named": true
          },
          {
            "type": "hash_variable",
            "named": true
          },
          {
            "type": "hexadecimal",
            "named": true
          },
          {
            "type": "integer",
            "named": true
          },
          {
            "type": "join_function",
            "named": true
          },
          {
            "type": "method_invocation",
            "named": true
          },
          {
            "type": "octal",
            "named": true
          },
          {
            "type": "package_variable",
            "named": true
          },
          {
            "type": "patter_matcher_m",
            "named": true
          },
          {
            "type": "pattern_matcher",
            "named": true
          },
          {
            "type": "push_function",
            "named": true
          },
          {
            "type": "regex_pattern_qr",
            "named": true
          },
          {
            "type": "scalar_reference",
            "named": true
          },
          {
            "type": "scalar_variable",
            "named": true
          },
          {
            "type": "scientific_notation",
            "named": true
          },
          {
            "type": "sort_function",
            "named": true
          },
          {
            "type": "special_array_variable",
            "named": true
          },
          {
            "type": "special_hash_variable",
            "named": true
          },
          {
            "type": "special_scalar_variable",
            "named": true
          },
          {
            "type": "standard_input",
            "named": true
          },
          {
            "type": "standard_input_to_identifier",
            "named": true
          },
          {
            "type": "standard_input_to_variable",
            "named": true
          },
          {
            "type": "string_double_quoted",
            "named": true
          },
          {
            "type": "string_q_quoted",
            "named": true
          },
          {
            "type": "string_qq_quoted",
            "named": true
          },
          {
            "type": "string_single_quoted",
            "named": true
          },
          {
            "type": "substitution_pattern_s",
            "named": true
          },
          {
            "type": "ternary_expression",
            "named": true
          },
          {
            "type": "to_reference",
            "named": true
          },
          {
            "type": "transliteration_tr_or_y",
            "named": true
          },
          {
            "type": "true",
            "named": true
          },
          {
            "type": "type_glob",
            "named": true
          },
          {
            "type": "unary_expression",
            "named": true
          },
          {
            "type": "unpack_function",
            "named": true
          },
          {
            "type": "word_list_qw",
            "named": true
          }
        ]
      }
    }
  },
  {
    "type": "ternary_expression_in_hash",
    "named": true,
    "fields": {
      "condition": {
        "multiple": true,
        "required": true,
        "types": [
          {
            "type": "(",
            "named": false
          },
          {
            "type": ")",
            "named": false
          },
          {
            "type": "anonymous_function",
            "named": true
          },
          {
            "type": "array",
            "named": true
          },
          {
            "type": "array_access_variable",
            "named": true
          },
          {
            "type": "array_dereference",
            "named": true
          },
          {
            "type": "array_function",
            "named": true
          },
          {
            "type": "array_ref",
            "named": true
          },
          {
            "type": "array_variable",
            "named": true
          },
          {
            "type": "binary_expression",
            "named": true
          },
          {
            "type": "bless",
            "named": true
          },
          {
            "type": "call_expression",
            "named": true
          },
          {
            "type": "call_expression_recursive",
            "named": true
          },
          {
            "type": "command_qx_quoted",
            "named": true
          },
          {
            "type": "false",
            "named": true
          },
          {
            "type": "file_handle",
            "named": true
          },
          {
            "type": "floating_point",
            "named": true
          },
          {
            "type": "goto_expression",
            "named": true
          },
          {
            "type": "grep_or_map_function",
            "named": true
          },
          {
            "type": "hash",
            "named": true
          },
          {
            "type": "hash_access_variable",
            "named": true
          },
          {
            "type": "hash_dereference",
            "named": true
          },
          {
            "type": "hash_ref",
            "named": true
          },
          {
            "type": "hash_variable",
            "named": true
          },
          {
            "type": "hexadecimal",
            "named": true
          },
          {
            "type": "integer",
            "named": true
          },
          {
            "type": "join_function",
            "named": true
          },
          {
            "type": "method_invocation",
            "named": true
          },
          {
            "type": "octal",
            "named": true
          },
          {
            "type": "package_variable",
            "named": true
          },
          {
            "type": "patter_matcher_m",
            "named": true
          },
          {
            "type": "pattern_matcher",
            "named": true
          },
          {
            "type": "push_function",
            "named": true
          },
          {
            "type": "regex_pattern_qr",
            "named": true
          },
          {
            "type": "scalar_reference",
            "named": true
          },
          {
            "type": "scalar_variable",
            "named": true
          },
          {
            "type": "scientific_notation",
            "named": true
          },
          {
            "type": "sort_function",
            "named": true
          },
          {
            "type": "special_array_variable",
            "named": true
          },
          {
            "type": "special_hash_variable",
            "named": true
          },
          {
            "type": "special_scalar_variable",
            "named": true
          },
          {
            "type": "standard_input",
            "named": true
          },
          {
            "type": "standard_input_to_identifier",
            "named": true
          },
          {
            "type": "standard_input_to_variable",
            "named": true
          },
          {
            "type": "string_double_quoted",
            "named": true
          },
          {
            "type": "string_q_quoted",
            "named": true
          },
          {
            "type": "string_qq_quoted",
            "named": true
          },
          {
            "type": "string_single_quoted",
            "named": true
          },
          {
            "type": "substitution_pattern_s",
            "named": true
          },
          {
            "type": "ternary_expression",
            "named": true
          },
          {
            "type": "to_reference",
            "named": true
          },
          {
            "type": "transliteration_tr_or_y",
            "named": true
          },
          {
            "type": "true",
            "named": true
          },
          {
            "type": "type_glob",
            "named": true
          },
          {
            "type": "unary_expression",
            "named": true
          },
          {
            "type": "unpack_function",
            "named": true
          },
          {
            "type": "word_list_qw",
            "named": true
          }
        ]
      },
      "false": {
        "multiple": false,
        "required": true,
        "types": [
          {
            "type": "hash",
            "named": true
          }
        ]
      },
      "operator": {
        "multiple": true,
        "required": true,
        "types": [
          {
            "type": ":",
            "named": false
          },
          {
            "type": "?",
            "named": false
          }
        ]
      },
      "true": {
        "multiple": false,
        "required": true,
        "types": [
          {
            "type": "hash",
            "named": true
          }
        ]
      }
    }
  },
  {
    "type": "to_reference",
    "named": true,
    "fields": {},
    "children": {
      "multiple": false,
      "required": true,
      "types": [
        {
          "type": "array",
          "named": true
        },
        {
          "type": "array_variable",
          "named": true
        },
        {
          "type": "hash",
          "named": true
        },
        {
          "type": "hash_variable",
          "named": true
        }
      ]
    }
  },
  {
    "type": "transliteration_tr_or_y",
    "named": true,
    "fields": {
      "regex_option": {
        "multiple": false,
        "required": false,
        "types": [
          {
            "type": "regex_option_for_transliteration",
            "named": true
          }
        ]
      },
      "replacement_list": {
        "multiple": false,
        "required": false,
        "types": [
          {
            "type": "regex_pattern",
            "named": true
          }
        ]
      },
      "search_list": {
        "multiple": false,
        "required": false,
        "types": [
          {
            "type": "regex_pattern",
            "named": true
          }
        ]
      }
    }
  },
  {
    "type": "type_glob",
    "named": true,
    "fields": {},
    "children": {
      "multiple": false,
      "required": true,
      "types": [
        {
          "type": "identifier",
          "named": true
        }
      ]
    }
  },
  {
    "type": "type_glob_declaration",
    "named": true,
    "fields": {},
    "children": {
      "multiple": false,
      "required": true,
      "types": [
        {
          "type": "type_glob",
          "named": true
        }
      ]
    }
  },
  {
    "type": "unary_expression",
    "named": true,
    "fields": {
      "operator": {
        "multiple": false,
        "required": true,
        "types": [
          {
            "type": "!",
            "named": false
          },
          {
            "type": "+",
            "named": false
          },
          {
            "type": "++",
            "named": false
          },
          {
            "type": "-",
            "named": false
          },
          {
            "type": "--",
            "named": false
          },
          {
            "type": "\\",
            "named": false
          },
          {
            "type": "and",
            "named": false
          },
          {
            "type": "not",
            "named": false
          },
          {
            "type": "~",
            "named": false
          }
        ]
      },
      "variable": {
        "multiple": true,
        "required": true,
        "types": [
          {
            "type": "(",
            "named": false
          },
          {
            "type": ")",
            "named": false
          },
          {
            "type": "anonymous_function",
            "named": true
          },
          {
            "type": "array",
            "named": true
          },
          {
            "type": "array_access_variable",
            "named": true
          },
          {
            "type": "array_dereference",
            "named": true
          },
          {
            "type": "array_function",
            "named": true
          },
          {
            "type": "array_ref",
            "named": true
          },
          {
            "type": "array_variable",
            "named": true
          },
          {
            "type": "binary_expression",
            "named": true
          },
          {
            "type": "bless",
            "named": true
          },
          {
            "type": "call_expression",
            "named": true
          },
          {
            "type": "call_expression_recursive",
            "named": true
          },
          {
            "type": "command_qx_quoted",
            "named": true
          },
          {
            "type": "false",
            "named": true
          },
          {
            "type": "file_handle",
            "named": true
          },
          {
            "type": "floating_point",
            "named": true
          },
          {
            "type": "goto_expression",
            "named": true
          },
          {
            "type": "grep_or_map_function",
            "named": true
          },
          {
            "type": "hash",
            "named": true
          },
          {
            "type": "hash_access_variable",
            "named": true
          },
          {
            "type": "hash_dereference",
            "named": true
          },
          {
            "type": "hash_ref",
            "named": true
          },
          {
            "type": "hash_variable",
            "named": true
          },
          {
            "type": "hexadecimal",
            "named": true
          },
          {
            "type": "integer",
            "named": true
          },
          {
            "type": "join_function",
            "named": true
          },
          {
            "type": "method_invocation",
            "named": true
          },
          {
            "type": "octal",
            "named": true
          },
          {
            "type": "package_variable",
            "named": true
          },
          {
            "type": "patter_matcher_m",
            "named": true
          },
          {
            "type": "pattern_matcher",
            "named": true
          },
          {
            "type": "push_function",
            "named": true
          },
          {
            "type": "regex_pattern_qr",
            "named": true
          },
          {
            "type": "scalar_reference",
            "named": true
          },
          {
            "type": "scalar_variable",
            "named": true
          },
          {
            "type": "scientific_notation",
            "named": true
          },
          {
            "type": "sort_function",
            "named": true
          },
          {
            "type": "special_array_variable",
            "named": true
          },
          {
            "type": "special_hash_variable",
            "named": true
          },
          {
            "type": "special_scalar_variable",
            "named": true
          },
          {
            "type": "standard_input",
            "named": true
          },
          {
            "type": "standard_input_to_identifier",
            "named": true
          },
          {
            "type": "standard_input_to_variable",
            "named": true
          },
          {
            "type": "string_double_quoted",
            "named": true
          },
          {
            "type": "string_q_quoted",
            "named": true
          },
          {
            "type": "string_qq_quoted",
            "named": true
          },
          {
            "type": "string_single_quoted",
            "named": true
          },
          {
            "type": "substitution_pattern_s",
            "named": true
          },
          {
            "type": "ternary_expression",
            "named": true
          },
          {
            "type": "to_reference",
            "named": true
          },
          {
            "type": "transliteration_tr_or_y",
            "named": true
          },
          {
            "type": "true",
            "named": true
          },
          {
            "type": "type_glob",
            "named": true
          },
          {
            "type": "unary_expression",
            "named": true
          },
          {
            "type": "unpack_function",
            "named": true
          },
          {
            "type": "word_list_qw",
            "named": true
          }
        ]
      }
    }
  },
  {
    "type": "unless_simple_statement",
    "named": true,
    "fields": {
      "condition": {
        "multiple": true,
        "required": true,
        "types": [
          {
            "type": "(",
            "named": false
          },
          {
            "type": ")",
            "named": false
          },
          {
            "type": "anonymous_function",
            "named": true
          },
          {
            "type": "array",
            "named": true
          },
          {
            "type": "array_access_variable",
            "named": true
          },
          {
            "type": "array_dereference",
            "named": true
          },
          {
            "type": "array_function",
            "named": true
          },
          {
            "type": "array_ref",
            "named": true
          },
          {
            "type": "array_variable",
            "named": true
          },
          {
            "type": "binary_expression",
            "named": true
          },
          {
            "type": "bless",
            "named": true
          },
          {
            "type": "call_expression",
            "named": true
          },
          {
            "type": "call_expression_recursive",
            "named": true
          },
          {
            "type": "command_qx_quoted",
            "named": true
          },
          {
            "type": "false",
            "named": true
          },
          {
            "type": "file_handle",
            "named": true
          },
          {
            "type": "floating_point",
            "named": true
          },
          {
            "type": "goto_expression",
            "named": true
          },
          {
            "type": "grep_or_map_function",
            "named": true
          },
          {
            "type": "hash",
            "named": true
          },
          {
            "type": "hash_access_variable",
            "named": true
          },
          {
            "type": "hash_dereference",
            "named": true
          },
          {
            "type": "hash_ref",
            "named": true
          },
          {
            "type": "hash_variable",
            "named": true
          },
          {
            "type": "hexadecimal",
            "named": true
          },
          {
            "type": "integer",
            "named": true
          },
          {
            "type": "join_function",
            "named": true
          },
          {
            "type": "method_invocation",
            "named": true
          },
          {
            "type": "octal",
            "named": true
          },
          {
            "type": "package_variable",
            "named": true
          },
          {
            "type": "parenthesized_expression",
            "named": true
          },
          {
            "type": "patter_matcher_m",
            "named": true
          },
          {
            "type": "pattern_matcher",
            "named": true
          },
          {
            "type": "push_function",
            "named": true
          },
          {
            "type": "regex_pattern_qr",
            "named": true
          },
          {
            "type": "scalar_reference",
            "named": true
          },
          {
            "type": "scalar_variable",
            "named": true
          },
          {
            "type": "scientific_notation",
            "named": true
          },
          {
            "type": "sort_function",
            "named": true
          },
          {
            "type": "special_array_variable",
            "named": true
          },
          {
            "type": "special_hash_variable",
            "named": true
          },
          {
            "type": "special_scalar_variable",
            "named": true
          },
          {
            "type": "standard_input",
            "named": true
          },
          {
            "type": "standard_input_to_identifier",
            "named": true
          },
          {
            "type": "standard_input_to_variable",
            "named": true
          },
          {
            "type": "string_double_quoted",
            "named": true
          },
          {
            "type": "string_q_quoted",
            "named": true
          },
          {
            "type": "string_qq_quoted",
            "named": true
          },
          {
            "type": "string_single_quoted",
            "named": true
          },
          {
            "type": "substitution_pattern_s",
            "named": true
          },
          {
            "type": "ternary_expression",
            "named": true
          },
          {
            "type": "to_reference",
            "named": true
          },
          {
            "type": "transliteration_tr_or_y",
            "named": true
          },
          {
            "type": "true",
            "named": true
          },
          {
            "type": "type_glob",
            "named": true
          },
          {
            "type": "unary_expression",
            "named": true
          },
          {
            "type": "unpack_function",
            "named": true
          },
          {
            "type": "word_list_qw",
            "named": true
          }
        ]
      }
    },
    "children": {
      "multiple": false,
      "required": true,
      "types": [
        {
          "type": "semi_colon",
          "named": true
        }
      ]
    }
  },
  {
    "type": "unless_statement",
    "named": true,
    "fields": {
      "alternative": {
        "multiple": false,
        "required": false,
        "types": [
          {
            "type": "block",
            "named": true
          }
        ]
      },
      "alternative_if_consequence": {
        "multiple": true,
        "required": false,
        "types": [
          {
            "type": "block",
            "named": true
          }
        ]
      },
      "condition": {
        "multiple": true,
        "required": true,
        "types": [
          {
            "type": "parenthesized_expression",
            "named": true
          }
        ]
      },
      "consequence": {
        "multiple": false,
        "required": true,
        "types": [
          {
            "type": "block",
            "named": true
          }
        ]
      }
    }
  },
  {
    "type": "unpack_function",
    "named": true,
    "fields": {},
    "children": {
      "multiple": true,
      "required": true,
      "types": [
        {
          "type": "alias",
          "named": true
        },
        {
          "type": "anonymous_function",
          "named": true
        },
        {
          "type": "array",
          "named": true
        },
        {
          "type": "array_access_variable",
          "named": true
        },
        {
          "type": "array_dereference",
          "named": true
        },
        {
          "type": "array_function",
          "named": true
        },
        {
          "type": "array_ref",
          "named": true
        },
        {
          "type": "array_variable",
          "named": true
        },
        {
          "type": "binary_expression",
          "named": true
        },
        {
          "type": "bless",
          "named": true
        },
        {
          "type": "call_expression",
          "named": true
        },
        {
          "type": "call_expression_recursive",
          "named": true
        },
        {
          "type": "command_qx_quoted",
          "named": true
        },
        {
          "type": "false",
          "named": true
        },
        {
          "type": "file_handle",
          "named": true
        },
        {
          "type": "floating_point",
          "named": true
        },
        {
          "type": "goto_expression",
          "named": true
        },
        {
          "type": "grep_or_map_function",
          "named": true
        },
        {
          "type": "hash",
          "named": true
        },
        {
          "type": "hash_access_variable",
          "named": true
        },
        {
          "type": "hash_dereference",
          "named": true
        },
        {
          "type": "hash_ref",
          "named": true
        },
        {
          "type": "hash_variable",
          "named": true
        },
        {
          "type": "hexadecimal",
          "named": true
        },
        {
          "type": "integer",
          "named": true
        },
        {
          "type": "join_function",
          "named": true
        },
        {
          "type": "method_invocation",
          "named": true
        },
        {
          "type": "octal",
          "named": true
        },
        {
          "type": "package_variable",
          "named": true
        },
        {
          "type": "patter_matcher_m",
          "named": true
        },
        {
          "type": "pattern_matcher",
          "named": true
        },
        {
          "type": "push_function",
          "named": true
        },
        {
          "type": "regex_pattern_qr",
          "named": true
        },
        {
          "type": "scalar_reference",
          "named": true
        },
        {
          "type": "scalar_variable",
          "named": true
        },
        {
          "type": "scientific_notation",
          "named": true
        },
        {
          "type": "sort_function",
          "named": true
        },
        {
          "type": "special_array_variable",
          "named": true
        },
        {
          "type": "special_hash_variable",
          "named": true
        },
        {
          "type": "special_scalar_variable",
          "named": true
        },
        {
          "type": "standard_input",
          "named": true
        },
        {
          "type": "standard_input_to_identifier",
          "named": true
        },
        {
          "type": "standard_input_to_variable",
          "named": true
        },
        {
          "type": "string_double_quoted",
          "named": true
        },
        {
          "type": "string_q_quoted",
          "named": true
        },
        {
          "type": "string_qq_quoted",
          "named": true
        },
        {
          "type": "string_single_quoted",
          "named": true
        },
        {
          "type": "substitution_pattern_s",
          "named": true
        },
        {
          "type": "ternary_expression",
          "named": true
        },
        {
          "type": "to_reference",
          "named": true
        },
        {
          "type": "transliteration_tr_or_y",
          "named": true
        },
        {
          "type": "true",
          "named": true
        },
        {
          "type": "type_glob",
          "named": true
        },
        {
          "type": "unary_expression",
          "named": true
        },
        {
          "type": "unpack_function",
          "named": true
        },
        {
          "type": "word_list_qw",
          "named": true
        }
      ]
    }
  },
  {
    "type": "until_simple_statement",
    "named": true,
    "fields": {
      "condition": {
        "multiple": true,
        "required": true,
        "types": [
          {
            "type": "(",
            "named": false
          },
          {
            "type": ")",
            "named": false
          },
          {
            "type": "anonymous_function",
            "named": true
          },
          {
            "type": "array",
            "named": true
          },
          {
            "type": "array_access_variable",
            "named": true
          },
          {
            "type": "array_dereference",
            "named": true
          },
          {
            "type": "array_function",
            "named": true
          },
          {
            "type": "array_ref",
            "named": true
          },
          {
            "type": "array_variable",
            "named": true
          },
          {
            "type": "binary_expression",
            "named": true
          },
          {
            "type": "bless",
            "named": true
          },
          {
            "type": "call_expression",
            "named": true
          },
          {
            "type": "call_expression_recursive",
            "named": true
          },
          {
            "type": "command_qx_quoted",
            "named": true
          },
          {
            "type": "false",
            "named": true
          },
          {
            "type": "file_handle",
            "named": true
          },
          {
            "type": "floating_point",
            "named": true
          },
          {
            "type": "goto_expression",
            "named": true
          },
          {
            "type": "grep_or_map_function",
            "named": true
          },
          {
            "type": "hash",
            "named": true
          },
          {
            "type": "hash_access_variable",
            "named": true
          },
          {
            "type": "hash_dereference",
            "named": true
          },
          {
            "type": "hash_ref",
            "named": true
          },
          {
            "type": "hash_variable",
            "named": true
          },
          {
            "type": "hexadecimal",
            "named": true
          },
          {
            "type": "integer",
            "named": true
          },
          {
            "type": "join_function",
            "named": true
          },
          {
            "type": "method_invocation",
            "named": true
          },
          {
            "type": "octal",
            "named": true
          },
          {
            "type": "package_variable",
            "named": true
          },
          {
            "type": "parenthesized_expression",
            "named": true
          },
          {
            "type": "patter_matcher_m",
            "named": true
          },
          {
            "type": "pattern_matcher",
            "named": true
          },
          {
            "type": "push_function",
            "named": true
          },
          {
            "type": "regex_pattern_qr",
            "named": true
          },
          {
            "type": "scalar_reference",
            "named": true
          },
          {
            "type": "scalar_variable",
            "named": true
          },
          {
            "type": "scientific_notation",
            "named": true
          },
          {
            "type": "sort_function",
            "named": true
          },
          {
            "type": "special_array_variable",
            "named": true
          },
          {
            "type": "special_hash_variable",
            "named": true
          },
          {
            "type": "special_scalar_variable",
            "named": true
          },
          {
            "type": "standard_input",
            "named": true
          },
          {
            "type": "standard_input_to_identifier",
            "named": true
          },
          {
            "type": "standard_input_to_variable",
            "named": true
          },
          {
            "type": "string_double_quoted",
            "named": true
          },
          {
            "type": "string_q_quoted",
            "named": true
          },
          {
            "type": "string_qq_quoted",
            "named": true
          },
          {
            "type": "string_single_quoted",
            "named": true
          },
          {
            "type": "substitution_pattern_s",
            "named": true
          },
          {
            "type": "ternary_expression",
            "named": true
          },
          {
            "type": "to_reference",
            "named": true
          },
          {
            "type": "transliteration_tr_or_y",
            "named": true
          },
          {
            "type": "true",
            "named": true
          },
          {
            "type": "type_glob",
            "named": true
          },
          {
            "type": "unary_expression",
            "named": true
          },
          {
            "type": "unpack_function",
            "named": true
          },
          {
            "type": "word_list_qw",
            "named": true
          }
        ]
      }
    },
    "children": {
      "multiple": false,
      "required": true,
      "types": [
        {
          "type": "semi_colon",
          "named": true
        }
      ]
    }
  },
  {
    "type": "until_statement",
    "named": true,
    "fields": {
      "body": {
        "multiple": true,
        "required": true,
        "types": [
          {
            "type": "block",
            "named": true
          }
        ]
      },
      "condition": {
        "multiple": false,
        "required": true,
        "types": [
          {
            "type": "empty_parenthesized_expression",
            "named": true
          }
        ]
      },
      "label": {
        "multiple": false,
        "required": false,
        "types": [
          {
            "type": "identifier",
            "named": true
          }
        ]
      }
    }
  },
  {
    "type": "use_constant_statement",
    "named": true,
    "fields": {
      "constant": {
        "multiple": false,
        "required": false,
        "types": [
          {
            "type": "identifier",
            "named": true
          },
          {
            "type": "string_double_quoted",
            "named": true
          },
          {
            "type": "string_q_quoted",
            "named": true
          },
          {
            "type": "string_qq_quoted",
            "named": true
          },
          {
            "type": "string_single_quoted",
            "named": true
          }
        ]
      },
      "value": {
        "multiple": true,
        "required": true,
        "types": [
          {
            "type": "(",
            "named": false
          },
          {
            "type": ")",
            "named": false
          },
          {
            "type": "anonymous_function",
            "named": true
          },
          {
            "type": "array",
            "named": true
          },
          {
            "type": "array_access_variable",
            "named": true
          },
          {
            "type": "array_dereference",
            "named": true
          },
          {
            "type": "array_function",
            "named": true
          },
          {
            "type": "array_ref",
            "named": true
          },
          {
            "type": "array_variable",
            "named": true
          },
          {
            "type": "binary_expression",
            "named": true
          },
          {
            "type": "bless",
            "named": true
          },
          {
            "type": "call_expression",
            "named": true
          },
          {
            "type": "call_expression_recursive",
            "named": true
          },
          {
            "type": "command_qx_quoted",
            "named": true
          },
          {
            "type": "false",
            "named": true
          },
          {
            "type": "file_handle",
            "named": true
          },
          {
            "type": "floating_point",
            "named": true
          },
          {
            "type": "goto_expression",
            "named": true
          },
          {
            "type": "grep_or_map_function",
            "named": true
          },
          {
            "type": "hash",
            "named": true
          },
          {
            "type": "hash_access_variable",
            "named": true
          },
          {
            "type": "hash_dereference",
            "named": true
          },
          {
            "type": "hash_ref",
            "named": true
          },
          {
            "type": "hash_variable",
            "named": true
          },
          {
            "type": "hexadecimal",
            "named": true
          },
          {
            "type": "integer",
            "named": true
          },
          {
            "type": "join_function",
            "named": true
          },
          {
            "type": "method_invocation",
            "named": true
          },
          {
            "type": "octal",
            "named": true
          },
          {
            "type": "package_variable",
            "named": true
          },
          {
            "type": "patter_matcher_m",
            "named": true
          },
          {
            "type": "pattern_matcher",
            "named": true
          },
          {
            "type": "push_function",
            "named": true
          },
          {
            "type": "regex_pattern_qr",
            "named": true
          },
          {
            "type": "scalar_reference",
            "named": true
          },
          {
            "type": "scalar_variable",
            "named": true
          },
          {
            "type": "scientific_notation",
            "named": true
          },
          {
            "type": "sort_function",
            "named": true
          },
          {
            "type": "special_array_variable",
            "named": true
          },
          {
            "type": "special_hash_variable",
            "named": true
          },
          {
            "type": "special_scalar_variable",
            "named": true
          },
          {
            "type": "standard_input",
            "named": true
          },
          {
            "type": "standard_input_to_identifier",
            "named": true
          },
          {
            "type": "standard_input_to_variable",
            "named": true
          },
          {
            "type": "string_double_quoted",
            "named": true
          },
          {
            "type": "string_q_quoted",
            "named": true
          },
          {
            "type": "string_qq_quoted",
            "named": true
          },
          {
            "type": "string_single_quoted",
            "named": true
          },
          {
            "type": "substitution_pattern_s",
            "named": true
          },
          {
            "type": "ternary_expression",
            "named": true
          },
          {
            "type": "to_reference",
            "named": true
          },
          {
            "type": "transliteration_tr_or_y",
            "named": true
          },
          {
            "type": "true",
            "named": true
          },
          {
            "type": "type_glob",
            "named": true
          },
          {
            "type": "unary_expression",
            "named": true
          },
          {
            "type": "unpack_function",
            "named": true
          },
          {
            "type": "word_list_qw",
            "named": true
          }
        ]
      }
    },
    "children": {
      "multiple": false,
      "required": true,
      "types": [
        {
          "type": "semi_colon",
          "named": true
        }
      ]
    }
  },
  {
    "type": "use_no_feature_statement",
    "named": true,
    "fields": {
      "no": {
        "multiple": false,
        "required": false,
        "types": [
          {
            "type": "no",
            "named": false
          }
        ]
      },
      "use": {
        "multiple": false,
        "required": false,
        "types": [
          {
            "type": "use",
            "named": false
          }
        ]
      }
    },
    "children": {
      "multiple": false,
      "required": true,
      "types": [
        {
          "type": "semi_colon",
          "named": true
        }
      ]
    }
  },
  {
    "type": "use_no_if_statement",
    "named": true,
    "fields": {
      "condition": {
        "multiple": true,
        "required": true,
        "types": [
          {
            "type": "(",
            "named": false
          },
          {
            "type": ")",
            "named": false
          },
          {
            "type": "anonymous_function",
            "named": true
          },
          {
            "type": "array",
            "named": true
          },
          {
            "type": "array_access_variable",
            "named": true
          },
          {
            "type": "array_dereference",
            "named": true
          },
          {
            "type": "array_function",
            "named": true
          },
          {
            "type": "array_ref",
            "named": true
          },
          {
            "type": "array_variable",
            "named": true
          },
          {
            "type": "binary_expression",
            "named": true
          },
          {
            "type": "bless",
            "named": true
          },
          {
            "type": "call_expression",
            "named": true
          },
          {
            "type": "call_expression_recursive",
            "named": true
          },
          {
            "type": "command_qx_quoted",
            "named": true
          },
          {
            "type": "false",
            "named": true
          },
          {
            "type": "file_handle",
            "named": true
          },
          {
            "type": "floating_point",
            "named": true
          },
          {
            "type": "goto_expression",
            "named": true
          },
          {
            "type": "grep_or_map_function",
            "named": true
          },
          {
            "type": "hash",
            "named": true
          },
          {
            "type": "hash_access_variable",
            "named": true
          },
          {
            "type": "hash_dereference",
            "named": true
          },
          {
            "type": "hash_ref",
            "named": true
          },
          {
            "type": "hash_variable",
            "named": true
          },
          {
            "type": "hexadecimal",
            "named": true
          },
          {
            "type": "integer",
            "named": true
          },
          {
            "type": "join_function",
            "named": true
          },
          {
            "type": "method_invocation",
            "named": true
          },
          {
            "type": "octal",
            "named": true
          },
          {
            "type": "package_variable",
            "named": true
          },
          {
            "type": "parenthesized_expression",
            "named": true
          },
          {
            "type": "patter_matcher_m",
            "named": true
          },
          {
            "type": "pattern_matcher",
            "named": true
          },
          {
            "type": "push_function",
            "named": true
          },
          {
            "type": "regex_pattern_qr",
            "named": true
          },
          {
            "type": "scalar_reference",
            "named": true
          },
          {
            "type": "scalar_variable",
            "named": true
          },
          {
            "type": "scientific_notation",
            "named": true
          },
          {
            "type": "sort_function",
            "named": true
          },
          {
            "type": "special_array_variable",
            "named": true
          },
          {
            "type": "special_hash_variable",
            "named": true
          },
          {
            "type": "special_scalar_variable",
            "named": true
          },
          {
            "type": "standard_input",
            "named": true
          },
          {
            "type": "standard_input_to_identifier",
            "named": true
          },
          {
            "type": "standard_input_to_variable",
            "named": true
          },
          {
            "type": "string_double_quoted",
            "named": true
          },
          {
            "type": "string_q_quoted",
            "named": true
          },
          {
            "type": "string_qq_quoted",
            "named": true
          },
          {
            "type": "string_single_quoted",
            "named": true
          },
          {
            "type": "substitution_pattern_s",
            "named": true
          },
          {
            "type": "ternary_expression",
            "named": true
          },
          {
            "type": "to_reference",
            "named": true
          },
          {
            "type": "transliteration_tr_or_y",
            "named": true
          },
          {
            "type": "true",
            "named": true
          },
          {
            "type": "type_glob",
            "named": true
          },
          {
            "type": "unary_expression",
            "named": true
          },
          {
            "type": "unpack_function",
            "named": true
          },
          {
            "type": "word_list_qw",
            "named": true
          }
        ]
      },
      "no": {
        "multiple": false,
        "required": false,
        "types": [
          {
            "type": "no",
            "named": false
          }
        ]
      },
      "use": {
        "multiple": false,
        "required": false,
        "types": [
          {
            "type": "use",
            "named": false
          }
        ]
      }
    },
    "children": {
      "multiple": true,
      "required": true,
      "types": [
        {
          "type": "array",
          "named": true
        },
        {
          "type": "array_variable",
          "named": true
        },
        {
          "type": "module_name",
          "named": true
        },
        {
          "type": "package_name",
          "named": true
        },
        {
          "type": "semi_colon",
          "named": true
        },
        {
          "type": "string_double_quoted",
          "named": true
        },
        {
          "type": "string_q_quoted",
          "named": true
        },
        {
          "type": "string_qq_quoted",
          "named": true
        },
        {
          "type": "string_single_quoted",
          "named": true
        },
        {
          "type": "version",
          "named": true
        },
        {
          "type": "word_list_qw",
          "named": true
        }
      ]
    }
  },
  {
    "type": "use_no_statement",
    "named": true,
    "fields": {
      "no": {
        "multiple": false,
        "required": false,
        "types": [
          {
            "type": "no",
            "named": false
          }
        ]
      },
      "use": {
        "multiple": false,
        "required": false,
        "types": [
          {
            "type": "use",
            "named": false
          }
        ]
      }
    },
    "children": {
      "multiple": true,
      "required": true,
      "types": [
        {
          "type": "array",
          "named": true
        },
        {
          "type": "array_variable",
          "named": true
        },
        {
          "type": "module_name",
          "named": true
        },
        {
          "type": "package_name",
          "named": true
        },
        {
          "type": "semi_colon",
          "named": true
        },
        {
          "type": "string_double_quoted",
          "named": true
        },
        {
          "type": "string_q_quoted",
          "named": true
        },
        {
          "type": "string_qq_quoted",
          "named": true
        },
        {
          "type": "string_single_quoted",
          "named": true
        },
        {
          "type": "version",
          "named": true
        },
        {
          "type": "word_list_qw",
          "named": true
        }
      ]
    }
  },
  {
    "type": "use_no_subs_statement",
    "named": true,
    "fields": {
      "no": {
        "multiple": false,
        "required": false,
        "types": [
          {
            "type": "no",
            "named": false
          }
        ]
      },
      "use": {
        "multiple": false,
        "required": false,
        "types": [
          {
            "type": "use",
            "named": false
          }
        ]
      }
    },
    "children": {
      "multiple": true,
      "required": true,
      "types": [
        {
          "type": "array",
          "named": true
        },
        {
          "type": "array_variable",
          "named": true
        },
        {
          "type": "semi_colon",
          "named": true
        },
        {
          "type": "word_list_qw",
          "named": true
        }
      ]
    }
  },
  {
    "type": "use_no_version",
    "named": true,
    "fields": {
      "no": {
        "multiple": false,
        "required": false,
        "types": [
          {
            "type": "no",
            "named": false
          }
        ]
      },
      "use": {
        "multiple": false,
        "required": false,
        "types": [
          {
            "type": "use",
            "named": false
          }
        ]
      },
      "version": {
        "multiple": false,
        "required": true,
        "types": [
          {
            "type": "version",
            "named": true
          }
        ]
      }
    },
    "children": {
      "multiple": false,
      "required": true,
      "types": [
        {
          "type": "semi_colon",
          "named": true
        }
      ]
    }
  },
  {
    "type": "use_parent_statement",
    "named": true,
    "fields": {},
    "children": {
      "multiple": true,
      "required": true,
      "types": [
        {
          "type": "no_require",
          "named": true
        },
        {
          "type": "semi_colon",
          "named": true
        },
        {
          "type": "string_double_quoted",
          "named": true
        },
        {
          "type": "string_q_quoted",
          "named": true
        },
        {
          "type": "string_qq_quoted",
          "named": true
        },
        {
          "type": "string_single_quoted",
          "named": true
        },
        {
          "type": "word_list_qw",
          "named": true
        }
      ]
    }
  },
  {
    "type": "variable_declaration",
    "named": true,
    "fields": {
      "value": {
        "multiple": true,
        "required": false,
        "types": [
          {
            "type": "(",
            "named": false
          },
          {
            "type": ")",
            "named": false
          },
          {
            "type": "anonymous_function",
            "named": true
          },
          {
            "type": "array",
            "named": true
          },
          {
            "type": "array_access_variable",
            "named": true
          },
          {
            "type": "array_dereference",
            "named": true
          },
          {
            "type": "array_function",
            "named": true
          },
          {
            "type": "array_ref",
            "named": true
          },
          {
            "type": "array_variable",
            "named": true
          },
          {
            "type": "binary_expression",
            "named": true
          },
          {
            "type": "bless",
            "named": true
          },
          {
            "type": "call_expression",
            "named": true
          },
          {
            "type": "call_expression_recursive",
            "named": true
          },
          {
            "type": "command_qx_quoted",
            "named": true
          },
          {
            "type": "false",
            "named": true
          },
          {
            "type": "file_handle",
            "named": true
          },
          {
            "type": "floating_point",
            "named": true
          },
          {
            "type": "goto_expression",
            "named": true
          },
          {
            "type": "grep_or_map_function",
            "named": true
          },
          {
            "type": "hash",
            "named": true
          },
          {
            "type": "hash_access_variable",
            "named": true
          },
          {
            "type": "hash_dereference",
            "named": true
          },
          {
            "type": "hash_ref",
            "named": true
          },
          {
            "type": "hash_variable",
            "named": true
          },
          {
            "type": "hexadecimal",
            "named": true
          },
          {
            "type": "integer",
            "named": true
          },
          {
            "type": "join_function",
            "named": true
          },
          {
            "type": "method_invocation",
            "named": true
          },
          {
            "type": "octal",
            "named": true
          },
          {
            "type": "package_variable",
            "named": true
          },
          {
            "type": "patter_matcher_m",
            "named": true
          },
          {
            "type": "pattern_matcher",
            "named": true
          },
          {
            "type": "push_function",
            "named": true
          },
          {
            "type": "regex_pattern_qr",
            "named": true
          },
          {
            "type": "scalar_reference",
            "named": true
          },
          {
            "type": "scalar_variable",
            "named": true
          },
          {
            "type": "scientific_notation",
            "named": true
          },
          {
            "type": "sort_function",
            "named": true
          },
          {
            "type": "special_array_variable",
            "named": true
          },
          {
            "type": "special_hash_variable",
            "named": true
          },
          {
            "type": "special_scalar_variable",
            "named": true
          },
          {
            "type": "standard_input",
            "named": true
          },
          {
            "type": "standard_input_to_identifier",
            "named": true
          },
          {
            "type": "standard_input_to_variable",
            "named": true
          },
          {
            "type": "string_double_quoted",
            "named": true
          },
          {
            "type": "string_q_quoted",
            "named": true
          },
          {
            "type": "string_qq_quoted",
            "named": true
          },
          {
            "type": "string_single_quoted",
            "named": true
          },
          {
            "type": "substitution_pattern_s",
            "named": true
          },
          {
            "type": "ternary_expression",
            "named": true
          },
          {
            "type": "to_reference",
            "named": true
          },
          {
            "type": "transliteration_tr_or_y",
            "named": true
          },
          {
            "type": "true",
            "named": true
          },
          {
            "type": "type_glob",
            "named": true
          },
          {
            "type": "unary_expression",
            "named": true
          },
          {
            "type": "unpack_function",
            "named": true
          },
          {
            "type": "word_list_qw",
            "named": true
          }
        ]
      }
    },
    "children": {
      "multiple": true,
      "required": false,
      "types": [
        {
          "type": "multi_var_declaration",
          "named": true
        },
        {
          "type": "scope",
          "named": true
        },
        {
          "type": "semi_colon",
          "named": true
        },
        {
          "type": "single_var_declaration",
          "named": true
        },
        {
          "type": "type_glob",
          "named": true
        },
        {
          "type": "type_glob_declaration",
          "named": true
        }
      ]
    }
  },
  {
    "type": "variable_declarator",
    "named": true,
    "fields": {
      "name": {
        "multiple": false,
        "required": true,
        "types": [
          {
            "type": "array_variable",
            "named": true
          },
          {
            "type": "hash_variable",
            "named": true
          },
          {
            "type": "scalar_variable",
            "named": true
          }
        ]
      }
    }
  },
  {
    "type": "version",
    "named": true,
    "fields": {}
  },
  {
    "type": "when_simple_statement",
    "named": true,
    "fields": {
      "condition": {
        "multiple": true,
        "required": true,
        "types": [
          {
            "type": "(",
            "named": false
          },
          {
            "type": ")",
            "named": false
          },
          {
            "type": "anonymous_function",
            "named": true
          },
          {
            "type": "array",
            "named": true
          },
          {
            "type": "array_access_variable",
            "named": true
          },
          {
            "type": "array_dereference",
            "named": true
          },
          {
            "type": "array_function",
            "named": true
          },
          {
            "type": "array_ref",
            "named": true
          },
          {
            "type": "array_variable",
            "named": true
          },
          {
            "type": "binary_expression",
            "named": true
          },
          {
            "type": "bless",
            "named": true
          },
          {
            "type": "call_expression",
            "named": true
          },
          {
            "type": "call_expression_recursive",
            "named": true
          },
          {
            "type": "command_qx_quoted",
            "named": true
          },
          {
            "type": "false",
            "named": true
          },
          {
            "type": "file_handle",
            "named": true
          },
          {
            "type": "floating_point",
            "named": true
          },
          {
            "type": "goto_expression",
            "named": true
          },
          {
            "type": "grep_or_map_function",
            "named": true
          },
          {
            "type": "hash",
            "named": true
          },
          {
            "type": "hash_access_variable",
            "named": true
          },
          {
            "type": "hash_dereference",
            "named": true
          },
          {
            "type": "hash_ref",
            "named": true
          },
          {
            "type": "hash_variable",
            "named": true
          },
          {
            "type": "hexadecimal",
            "named": true
          },
          {
            "type": "integer",
            "named": true
          },
          {
            "type": "join_function",
            "named": true
          },
          {
            "type": "method_invocation",
            "named": true
          },
          {
            "type": "octal",
            "named": true
          },
          {
            "type": "package_variable",
            "named": true
          },
          {
            "type": "parenthesized_expression",
            "named": true
          },
          {
            "type": "patter_matcher_m",
            "named": true
          },
          {
            "type": "pattern_matcher",
            "named": true
          },
          {
            "type": "push_function",
            "named": true
          },
          {
            "type": "regex_pattern_qr",
            "named": true
          },
          {
            "type": "scalar_reference",
            "named": true
          },
          {
            "type": "scalar_variable",
            "named": true
          },
          {
            "type": "scientific_notation",
            "named": true
          },
          {
            "type": "sort_function",
            "named": true
          },
          {
            "type": "special_array_variable",
            "named": true
          },
          {
            "type": "special_hash_variable",
            "named": true
          },
          {
            "type": "special_scalar_variable",
            "named": true
          },
          {
            "type": "standard_input",
            "named": true
          },
          {
            "type": "standard_input_to_identifier",
            "named": true
          },
          {
            "type": "standard_input_to_variable",
            "named": true
          },
          {
            "type": "string_double_quoted",
            "named": true
          },
          {
            "type": "string_q_quoted",
            "named": true
          },
          {
            "type": "string_qq_quoted",
            "named": true
          },
          {
            "type": "string_single_quoted",
            "named": true
          },
          {
            "type": "substitution_pattern_s",
            "named": true
          },
          {
            "type": "ternary_expression",
            "named": true
          },
          {
            "type": "to_reference",
            "named": true
          },
          {
            "type": "transliteration_tr_or_y",
            "named": true
          },
          {
            "type": "true",
            "named": true
          },
          {
            "type": "type_glob",
            "named": true
          },
          {
            "type": "unary_expression",
            "named": true
          },
          {
            "type": "unpack_function",
            "named": true
          },
          {
            "type": "word_list_qw",
            "named": true
          }
        ]
      }
    },
    "children": {
      "multiple": false,
      "required": true,
      "types": [
        {
          "type": "semi_colon",
          "named": true
        }
      ]
    }
  },
  {
    "type": "while_simple_statement",
    "named": true,
    "fields": {
      "condition": {
        "multiple": true,
        "required": true,
        "types": [
          {
            "type": "(",
            "named": false
          },
          {
            "type": ")",
            "named": false
          },
          {
            "type": "anonymous_function",
            "named": true
          },
          {
            "type": "array",
            "named": true
          },
          {
            "type": "array_access_variable",
            "named": true
          },
          {
            "type": "array_dereference",
            "named": true
          },
          {
            "type": "array_function",
            "named": true
          },
          {
            "type": "array_ref",
            "named": true
          },
          {
            "type": "array_variable",
            "named": true
          },
          {
            "type": "binary_expression",
            "named": true
          },
          {
            "type": "bless",
            "named": true
          },
          {
            "type": "call_expression",
            "named": true
          },
          {
            "type": "call_expression_recursive",
            "named": true
          },
          {
            "type": "command_qx_quoted",
            "named": true
          },
          {
            "type": "false",
            "named": true
          },
          {
            "type": "file_handle",
            "named": true
          },
          {
            "type": "floating_point",
            "named": true
          },
          {
            "type": "goto_expression",
            "named": true
          },
          {
            "type": "grep_or_map_function",
            "named": true
          },
          {
            "type": "hash",
            "named": true
          },
          {
            "type": "hash_access_variable",
            "named": true
          },
          {
            "type": "hash_dereference",
            "named": true
          },
          {
            "type": "hash_ref",
            "named": true
          },
          {
            "type": "hash_variable",
            "named": true
          },
          {
            "type": "hexadecimal",
            "named": true
          },
          {
            "type": "integer",
            "named": true
          },
          {
            "type": "join_function",
            "named": true
          },
          {
            "type": "method_invocation",
            "named": true
          },
          {
            "type": "octal",
            "named": true
          },
          {
            "type": "package_variable",
            "named": true
          },
          {
            "type": "parenthesized_expression",
            "named": true
          },
          {
            "type": "patter_matcher_m",
            "named": true
          },
          {
            "type": "pattern_matcher",
            "named": true
          },
          {
            "type": "push_function",
            "named": true
          },
          {
            "type": "regex_pattern_qr",
            "named": true
          },
          {
            "type": "scalar_reference",
            "named": true
          },
          {
            "type": "scalar_variable",
            "named": true
          },
          {
            "type": "scientific_notation",
            "named": true
          },
          {
            "type": "sort_function",
            "named": true
          },
          {
            "type": "special_array_variable",
            "named": true
          },
          {
            "type": "special_hash_variable",
            "named": true
          },
          {
            "type": "special_scalar_variable",
            "named": true
          },
          {
            "type": "standard_input",
            "named": true
          },
          {
            "type": "standard_input_to_identifier",
            "named": true
          },
          {
            "type": "standard_input_to_variable",
            "named": true
          },
          {
            "type": "string_double_quoted",
            "named": true
          },
          {
            "type": "string_q_quoted",
            "named": true
          },
          {
            "type": "string_qq_quoted",
            "named": true
          },
          {
            "type": "string_single_quoted",
            "named": true
          },
          {
            "type": "substitution_pattern_s",
            "named": true
          },
          {
            "type": "ternary_expression",
            "named": true
          },
          {
            "type": "to_reference",
            "named": true
          },
          {
            "type": "transliteration_tr_or_y",
            "named": true
          },
          {
            "type": "true",
            "named": true
          },
          {
            "type": "type_glob",
            "named": true
          },
          {
            "type": "unary_expression",
            "named": true
          },
          {
            "type": "unpack_function",
            "named": true
          },
          {
            "type": "word_list_qw",
            "named": true
          }
        ]
      }
    },
    "children": {
      "multiple": false,
      "required": true,
      "types": [
        {
          "type": "semi_colon",
          "named": true
        }
      ]
    }
  },
  {
    "type": "while_statement",
    "named": true,
    "fields": {
      "body": {
        "multiple": true,
        "required": true,
        "types": [
          {
            "type": "block",
            "named": true
          }
        ]
      },
      "condition": {
        "multiple": false,
        "required": true,
        "types": [
          {
            "type": "empty_parenthesized_expression",
            "named": true
          }
        ]
      },
      "label": {
        "multiple": false,
        "required": false,
        "types": [
          {
            "type": "identifier",
            "named": true
          }
        ]
      }
    }
  },
  {
    "type": "word_list_qw",
    "named": true,
    "fields": {},
    "children": {
      "multiple": true,
      "required": false,
      "types": [
        {
          "type": "identifier_1",
          "named": true
        },
        {
          "type": "identifier_2",
          "named": true
        }
      ]
    }
  },
  {
    "type": "!",
    "named": false
  },
  {
    "type": "!=",
    "named": false
  },
  {
    "type": "!~",
    "named": false
  },
  {
    "type": "\"",
    "named": false
  },
  {
    "type": "\"signatures\"",
    "named": false
  },
  {
    "type": "\"switch\"",
    "named": false
  },
  {
    "type": "#",
    "named": false
  },
  {
    "type": "$",
    "named": false
  },
  {
    "type": "$!",
    "named": false
  },
  {
    "type": "$\"",
    "named": false
  },
  {
    "type": "$#",
    "named": false
  },
  {
    "type": "$$",
    "named": false
  },
  {
    "type": "$%",
    "named": false
  },
  {
    "type": "$&",
    "named": false
  },
  {
    "type": "$'",
    "named": false
  },
  {
    "type": "$(",
    "named": false
  },
  {
    "type": "$)",
    "named": false
  },
  {
    "type": "$*",
    "named": false
  },
  {
    "type": "$+",
    "named": false
  },
  {
    "type": "$,",
    "named": false
  },
  {
    "type": "$-",
    "named": false
  },
  {
    "type": "$.",
    "named": false
  },
  {
    "type": "$/",
    "named": false
  },
  {
    "type": "$0",
    "named": false
  },
  {
    "type": "$1",
    "named": false
  },
  {
    "type": "$2",
    "named": false
  },
  {
    "type": "$3",
    "named": false
  },
  {
    "type": "$4",
    "named": false
  },
  {
    "type": "$5",
    "named": false
  },
  {
    "type": "$6",
    "named": false
  },
  {
    "type": "$7",
    "named": false
  },
  {
    "type": "$8",
    "named": false
  },
  {
    "type": "$9",
    "named": false
  },
  {
    "type": "$:",
    "named": false
  },
  {
    "type": "$;",
    "named": false
  },
  {
    "type": "$<",
    "named": false
  },
  {
    "type": "$=",
    "named": false
  },
  {
    "type": "$>",
    "named": false
  },
  {
    "type": "$?",
    "named": false
  },
  {
    "type": "$@",
    "named": false
  },
  {
    "type": "$ACCUMULATOR",
    "named": false
  },
  {
    "type": "$ARG",
    "named": false
  },
  {
    "type": "$ARGV",
    "named": false
  },
  {
    "type": "$BASETIME",
    "named": false
  },
  {
    "type": "$CHILD_ERROR",
    "named": false
  },
  {
    "type": "$COMPILING",
    "named": false
  },
  {
    "type": "$DEBUGGING",
    "named": false
  },
  {
    "type": "$EFFECTIVE_GROUP_ID",
    "named": false
  },
  {
    "type": "$EFFECTIVE_USER_ID",
    "named": false
  },
  {
    "type": "$EGID",
    "named": false
  },
  {
    "type": "$ENV",
    "named": false
  },
  {
    "type": "$ERRNO",
    "named": false
  },
  {
    "type": "$EUID",
    "named": false
  },
  {
    "type": "$EVAL_ERROR",
    "named": false
  },
  {
    "type": "$EXCEPTIONS_BEING_CAUGHT",
    "named": false
  },
  {
    "type": "$EXECUTABLE_NAME",
    "named": false
  },
  {
    "type": "$EXTENDED_OS_ERROR",
    "named": false
  },
  {
    "type": "$F",
    "named": false
  },
  {
    "type": "$FORMAT_FORMFEED",
    "named": false
  },
  {
    "type": "$FORMAT_LINES_LEFT",
    "named": false
  },
  {
    "type": "$FORMAT_LINES_PER_PAGE",
    "named": false
  },
  {
    "type": "$FORMAT_LINE_BREAK_CHARACTERS",
    "named": false
  },
  {
    "type": "$FORMAT_NAME",
    "named": false
  },
  {
    "type": "$FORMAT_PAGE_NUMBER",
    "named": false
  },
  {
    "type": "$FORMAT_TOP_NAME",
    "named": false
  },
  {
    "type": "$GID",
    "named": false
  },
  {
    "type": "$INC",
    "named": false
  },
  {
    "type": "$INPLACE_EDIT",
    "named": false
  },
  {
    "type": "$INPUT_LINE_NUMBER",
    "named": false
  },
  {
    "type": "$INPUT_RECORD_SEPARATOR",
    "named": false
  },
  {
    "type": "$ISA",
    "named": false
  },
  {
    "type": "$LAST_MATCH_END",
    "named": false
  },
  {
    "type": "$LAST_MATCH_START",
    "named": false
  },
  {
    "type": "$LAST_PAREN_MATCH",
    "named": false
  },
  {
    "type": "$LAST_REGEXP_CODE_RESULT",
    "named": false
  },
  {
    "type": "$LAST_SUBMATCH_RESULT",
    "named": false
  },
  {
    "type": "$LIST_SEPARATOR",
    "named": false
  },
  {
    "type": "$MATCH",
    "named": false
  },
  {
    "type": "$NR",
    "named": false
  },
  {
    "type": "$OFS",
    "named": false
  },
  {
    "type": "$OLD_PERL_VERSION",
    "named": false
  },
  {
    "type": "$ORS",
    "named": false
  },
  {
    "type": "$OSNAME",
    "named": false
  },
  {
    "type": "$OS_ERROR",
    "named": false
  },
  {
    "type": "$OUTPUT_AUTOFLUSH",
    "named": false
  },
  {
    "type": "$OUTPUT_FIELD_SEPARATOR",
    "named": false
  },
  {
    "type": "$OUTPUT_RECORD_SEPARATOR",
    "named": false
  },
  {
    "type": "$PERLDB",
    "named": false
  },
  {
    "type": "$PERL_VERSION",
    "named": false
  },
  {
<<<<<<< HEAD
    "type": "constant",
=======
    "type": "$PID",
    "named": false
  },
  {
    "type": "$POSTMATCH",
>>>>>>> c0317348
    "named": false
  },
  {
    "type": "$PREMATCH",
    "named": false
  },
  {
    "type": "$PROCESS_ID",
    "named": false
  },
  {
    "type": "$PROGRAM_NAME",
    "named": false
  },
  {
    "type": "$REAL_GROUP_ID",
    "named": false
  },
  {
    "type": "$REAL_USER_ID",
    "named": false
  },
  {
    "type": "$RS",
    "named": false
  },
  {
    "type": "$SIG",
    "named": false
  },
  {
    "type": "$SUBSCRIPT_SEPARATOR",
    "named": false
  },
  {
    "type": "$SUBSEP",
    "named": false
  },
  {
    "type": "$SYSTEM_FD_MAX",
    "named": false
  },
  {
    "type": "$UID",
    "named": false
  },
  {
    "type": "$WARNING",
    "named": false
  },
  {
    "type": "$[",
    "named": false
  },
  {
    "type": "$\\",
    "named": false
  },
  {
    "type": "$]",
    "named": false
  },
  {
    "type": "$^",
    "named": false
  },
  {
    "type": "$^A",
    "named": false
  },
  {
    "type": "$^C",
    "named": false
  },
  {
    "type": "$^D",
    "named": false
  },
  {
    "type": "$^E",
    "named": false
  },
  {
    "type": "$^F",
    "named": false
  },
  {
    "type": "$^H",
    "named": false
  },
  {
    "type": "$^I",
    "named": false
  },
  {
    "type": "$^L",
    "named": false
  },
  {
    "type": "$^M",
    "named": false
  },
  {
    "type": "$^N",
    "named": false
  },
  {
    "type": "$^O",
    "named": false
  },
  {
    "type": "$^P",
    "named": false
  },
  {
    "type": "$^R",
    "named": false
  },
  {
    "type": "$^S",
    "named": false
  },
  {
    "type": "$^T",
    "named": false
  },
  {
    "type": "$^V",
    "named": false
  },
  {
    "type": "$^W",
    "named": false
  },
  {
    "type": "$^X",
    "named": false
  },
  {
    "type": "$_",
    "named": false
  },
  {
    "type": "$`",
    "named": false
  },
  {
    "type": "$a",
    "named": false
  },
  {
    "type": "$b",
    "named": false
  },
  {
    "type": "${^CAPTURE_ALL}",
    "named": false
  },
  {
    "type": "${^CAPTURE}",
    "named": false
  },
  {
    "type": "${^CHILD_ERROR_NATIVE}",
    "named": false
  },
  {
    "type": "${^ENCODING}",
    "named": false
  },
  {
    "type": "${^GLOBAL_PHASE}",
    "named": false
  },
  {
    "type": "${^LAST_FH}",
    "named": false
  },
  {
    "type": "${^MATCH}",
    "named": false
  },
  {
    "type": "${^OPEN}",
    "named": false
  },
  {
    "type": "${^POSTMATCH}",
    "named": false
  },
  {
    "type": "${^PREMATCH}",
    "named": false
  },
  {
    "type": "${^RE_COMPILE_RECURSION_LIMIT}",
    "named": false
  },
  {
    "type": "${^RE_DEBUG_FLAGS}",
    "named": false
  },
  {
    "type": "${^RE_TRIE_MAXBUF}",
    "named": false
  },
  {
    "type": "${^SAFE_LOCALES}",
    "named": false
  },
  {
    "type": "${^TAINT}",
    "named": false
  },
  {
    "type": "${^UNICODE}",
    "named": false
  },
  {
    "type": "${^UTF8CACHE}",
    "named": false
  },
  {
    "type": "${^UTF8LOCALE}",
    "named": false
  },
  {
    "type": "${^WARNING_BITS}",
    "named": false
  },
  {
    "type": "${^WIN32_SLOPPY_STAT}",
    "named": false
  },
  {
    "type": "$|",
    "named": false
  },
  {
    "type": "$~",
    "named": false
  },
  {
    "type": "%",
    "named": false
  },
  {
    "type": "%!",
    "named": false
  },
  {
    "type": "%+",
    "named": false
  },
  {
    "type": "%-",
    "named": false
  },
  {
    "type": "%=",
    "named": false
  },
  {
    "type": "%ENV",
    "named": false
  },
  {
    "type": "%ERRNO",
    "named": false
  },
  {
    "type": "%INC",
    "named": false
  },
  {
    "type": "%LAST_PAREN_MATCH",
    "named": false
  },
  {
    "type": "%OS_ERROR",
    "named": false
  },
  {
    "type": "%SIG",
    "named": false
  },
  {
    "type": "%^H",
    "named": false
  },
  {
    "type": "%{^CAPTURE_ALL}",
    "named": false
  },
  {
    "type": "%{^CAPTURE}",
    "named": false
  },
  {
    "type": "&",
    "named": false
  },
  {
    "type": "&&",
    "named": false
  },
  {
    "type": "&&=",
    "named": false
  },
  {
    "type": "&.=",
    "named": false
  },
  {
    "type": "&=",
    "named": false
  },
  {
    "type": "'",
    "named": false
  },
  {
    "type": "'signatures'",
    "named": false
  },
  {
    "type": "'switch'",
    "named": false
  },
  {
    "type": "(",
    "named": false
  },
  {
    "type": ")",
    "named": false
  },
  {
    "type": "*",
    "named": false
  },
  {
    "type": "**",
    "named": false
  },
  {
    "type": "**=",
    "named": false
  },
  {
    "type": "*=",
    "named": false
  },
  {
    "type": "+",
    "named": false
  },
  {
    "type": "++",
    "named": false
  },
  {
    "type": "+=",
    "named": false
  },
  {
    "type": ",",
    "named": false
  },
  {
    "type": "-",
    "named": false
  },
  {
    "type": "--",
    "named": false
  },
  {
    "type": "-=",
    "named": false
  },
  {
    "type": "->",
    "named": false
  },
  {
    "type": "->[",
    "named": false
  },
  {
    "type": "->{",
    "named": false
  },
  {
    "type": ".",
    "named": false
  },
  {
    "type": "..",
    "named": false
  },
  {
    "type": "...",
    "named": false
  },
  {
    "type": ".=",
    "named": false
  },
  {
    "type": "/",
    "named": false
  },
  {
    "type": "//",
    "named": false
  },
  {
    "type": "//=",
    "named": false
  },
  {
    "type": "/=",
    "named": false
  },
  {
    "type": ":",
    "named": false
  },
  {
    "type": "::",
    "named": false
  },
  {
    "type": "<",
    "named": false
  },
  {
    "type": "<<",
    "named": false
  },
  {
    "type": "<<=",
    "named": false
  },
  {
    "type": "<=",
    "named": false
  },
  {
    "type": "<=>",
    "named": false
  },
  {
    "type": "=",
    "named": false
  },
  {
    "type": "==",
    "named": false
  },
  {
    "type": "=>",
    "named": false
  },
  {
    "type": "=~",
    "named": false
  },
  {
    "type": ">",
    "named": false
  },
  {
    "type": ">=",
    "named": false
  },
  {
    "type": ">>",
    "named": false
  },
  {
    "type": ">>=",
    "named": false
  },
  {
    "type": "?",
    "named": false
  },
  {
    "type": "@",
    "named": false
  },
  {
    "type": "@!",
    "named": false
  },
  {
    "type": "@+",
    "named": false
  },
  {
    "type": "@-",
    "named": false
  },
  {
    "type": "@ARG",
    "named": false
  },
  {
    "type": "@ARGV",
    "named": false
  },
  {
    "type": "@ENV",
    "named": false
  },
  {
    "type": "@ERRNO",
    "named": false
  },
  {
    "type": "@F",
    "named": false
  },
  {
    "type": "@INC",
    "named": false
  },
  {
    "type": "@ISA",
    "named": false
  },
  {
    "type": "@LAST_MATCH_END",
    "named": false
  },
  {
    "type": "@LAST_MATCH_START",
    "named": false
  },
  {
    "type": "@LAST_PAREN_MATCH",
    "named": false
  },
  {
    "type": "@OS_ERROR",
    "named": false
  },
  {
    "type": "@SIG",
    "named": false
  },
  {
    "type": "@^H",
    "named": false
  },
  {
    "type": "@_",
    "named": false
  },
  {
    "type": "@{^CAPTURE_ALL}",
    "named": false
  },
  {
    "type": "@{^CAPTURE}",
    "named": false
  },
  {
    "type": "BEGIN",
    "named": false
  },
  {
    "type": "CHECK",
    "named": false
  },
  {
    "type": "END",
    "named": false
  },
  {
    "type": "INIT",
    "named": false
  },
  {
    "type": "UNITCHECK",
    "named": false
  },
  {
    "type": "X",
    "named": false
  },
  {
    "type": "X=",
    "named": false
  },
  {
    "type": "[",
    "named": false
  },
  {
    "type": "\\",
    "named": false
  },
  {
    "type": "]",
    "named": false
  },
  {
    "type": "^",
    "named": false
  },
  {
    "type": "^.=",
    "named": false
  },
  {
    "type": "^=",
    "named": false
  },
  {
    "type": "__DATA__",
    "named": false
  },
  {
    "type": "__END__",
    "named": false
  },
  {
    "type": "__FILE__",
    "named": false
  },
  {
    "type": "__LINE__",
    "named": false
  },
  {
    "type": "__PACKAGE__",
    "named": false
  },
  {
    "type": "__SUB__",
    "named": false
  },
  {
    "type": "alias",
    "named": true
  },
  {
    "type": "and",
    "named": false
  },
  {
    "type": "array_variable",
    "named": true
  },
  {
    "type": "arrow_operator",
    "named": true
  },
  {
    "type": "bless",
    "named": false
  },
  {
    "type": "cmp",
    "named": false
  },
  {
    "type": "comments",
    "named": true
  },
  {
    "type": "constant",
    "named": false
  },
  {
    "type": "continue",
    "named": false
  },
  {
    "type": "else",
    "named": false
  },
  {
    "type": "elsif",
    "named": false
  },
  {
    "type": "end_delimiter",
    "named": true
  },
  {
    "type": "eq",
    "named": false
  },
  {
    "type": "false",
    "named": true
  },
  {
    "type": "feature",
    "named": false
  },
  {
    "type": "file_handle",
    "named": true
  },
  {
    "type": "floating_point",
    "named": true
  },
  {
    "type": "for",
    "named": false
  },
  {
    "type": "foreach",
    "named": false
  },
  {
    "type": "function",
    "named": true
  },
  {
    "type": "ge",
    "named": false
  },
  {
    "type": "goto",
    "named": false
  },
  {
    "type": "grep",
    "named": true
  },
  {
    "type": "gt",
    "named": false
  },
  {
    "type": "hash_arrow_operator",
    "named": true
  },
  {
    "type": "hash_variable",
    "named": true
  },
  {
    "type": "hexadecimal",
    "named": true
  },
  {
    "type": "identifier",
    "named": true
  },
  {
    "type": "identifier_1",
    "named": true
  },
  {
    "type": "identifier_2",
    "named": true
  },
  {
    "type": "if",
    "named": false
  },
  {
    "type": "import",
    "named": false
  },
  {
    "type": "integer",
    "named": true
  },
  {
    "type": "isa",
    "named": false
  },
  {
    "type": "join",
    "named": true
  },
  {
    "type": "last",
    "named": false
  },
  {
    "type": "le",
    "named": false
  },
  {
    "type": "local",
    "named": false
  },
  {
    "type": "lt",
    "named": false
  },
  {
    "type": "m",
    "named": false
  },
  {
    "type": "map",
    "named": true
  },
  {
    "type": "my",
    "named": false
  },
  {
    "type": "ne",
    "named": false
  },
  {
    "type": "next",
    "named": false
  },
  {
    "type": "no",
    "named": false
  },
  {
    "type": "no_require",
    "named": true
  },
  {
    "type": "not",
    "named": false
  },
  {
    "type": "octal",
    "named": true
  },
  {
    "type": "or",
    "named": false
  },
  {
    "type": "our",
    "named": false
  },
  {
    "type": "package",
    "named": false
  },
  {
    "type": "parent",
    "named": false
  },
  {
    "type": "prototype",
    "named": false
  },
  {
    "type": "prototype",
    "named": true
  },
  {
    "type": "push",
    "named": true
  },
  {
    "type": "q",
    "named": false
  },
  {
    "type": "qq",
    "named": false
  },
  {
    "type": "qr",
    "named": false
  },
  {
    "type": "qw",
    "named": false
  },
  {
    "type": "qx",
    "named": false
  },
  {
    "type": "redo",
    "named": false
  },
  {
    "type": "regex_option",
    "named": true
  },
  {
    "type": "regex_option_for_substitution",
    "named": true
  },
  {
    "type": "regex_option_for_transliteration",
    "named": true
  },
  {
    "type": "require",
    "named": false
  },
  {
    "type": "return",
    "named": false
  },
  {
    "type": "reverse",
    "named": true
  },
  {
    "type": "s",
    "named": false
  },
  {
    "type": "scientific_notation",
    "named": true
  },
  {
    "type": "semi_colon",
    "named": true
  },
  {
    "type": "sort",
    "named": true
  },
  {
    "type": "start_delimiter",
    "named": true
  },
  {
    "type": "state",
    "named": false
  },
  {
    "type": "sub",
    "named": false
  },
  {
    "type": "subs",
    "named": false
  },
  {
    "type": "super",
    "named": true
  },
  {
    "type": "tr",
    "named": false
  },
  {
    "type": "true",
    "named": true
  },
  {
    "type": "unless",
    "named": false
  },
  {
    "type": "until",
    "named": false
  },
  {
    "type": "use",
    "named": false
  },
  {
    "type": "when",
    "named": false
  },
  {
    "type": "while",
    "named": false
  },
  {
    "type": "xor",
    "named": false
  },
  {
    "type": "y",
    "named": false
  },
  {
    "type": "{",
    "named": false
  },
  {
    "type": "|",
    "named": false
  },
  {
    "type": "|.=",
    "named": false
  },
  {
    "type": "|=",
    "named": false
  },
  {
    "type": "||",
    "named": false
  },
  {
    "type": "||=",
    "named": false
  },
  {
    "type": "}",
    "named": false
  },
  {
    "type": "~",
    "named": false
  },
  {
    "type": "~~",
    "named": false
  }
]<|MERGE_RESOLUTION|>--- conflicted
+++ resolved
@@ -16565,15 +16565,11 @@
     "named": false
   },
   {
-<<<<<<< HEAD
-    "type": "constant",
-=======
     "type": "$PID",
     "named": false
   },
   {
     "type": "$POSTMATCH",
->>>>>>> c0317348
     "named": false
   },
   {
@@ -17245,10 +17241,6 @@
     "named": false
   },
   {
-    "type": "comments",
-    "named": true
-  },
-  {
     "type": "constant",
     "named": false
   },
