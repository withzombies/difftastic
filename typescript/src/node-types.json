--- conflicted
+++ resolved
@@ -6044,13 +6044,10 @@
   {
     "type": "number",
     "named": false
-<<<<<<< HEAD
-=======
   },
   {
     "type": "object",
     "named": false
->>>>>>> 3383cebe
   },
   {
     "type": "of",
