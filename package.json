--- conflicted
+++ resolved
@@ -13,17 +13,20 @@
     "nan": "^2.4.0"
   },
   "devDependencies": {
-<<<<<<< HEAD
     "tree-sitter-cli": "^0.14.4",
     "tree-sitter-highlight-schema": "^0.1.1"
-=======
-    "tree-sitter-cli": "^0.14.1"
->>>>>>> 46a83188
   },
   "scripts": {
     "build": "tree-sitter generate && node-gyp build",
     "test": "tree-sitter test && script/parse-examples",
     "test-windows": "tree-sitter test"
   },
-  "repository": "https://github.com/tree-sitter/tree-sitter-python"
+  "repository": "https://github.com/tree-sitter/tree-sitter-python",
+  "tree-sitter": [
+    {
+      "scope": "source.python",
+      "highlights": "src/highlights.json",
+      "file-types": ["py"]
+    }
+  ]
 }